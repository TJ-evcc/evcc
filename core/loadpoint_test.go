package core

import (
	"testing"
	"time"

	evbus "github.com/asaskevich/EventBus"
	"github.com/benbjohnson/clock"
	"github.com/evcc-io/evcc/api"
	"github.com/evcc-io/evcc/core/loadpoint"
	"github.com/evcc-io/evcc/core/settings"
	"github.com/evcc-io/evcc/core/soc"
	"github.com/evcc-io/evcc/push"
	"github.com/evcc-io/evcc/util"
	"github.com/stretchr/testify/assert"
	"go.uber.org/mock/gomock"
)

const (
	minA float64 = 6
	maxA float64 = 16
)

type Null struct{}

func (n *Null) CurrentPower() (float64, error) {
	return 0, nil
}

func (n *Null) ChargedEnergy() (float64, error) {
	return 0, nil
}

func (n *Null) ChargeDuration() (time.Duration, error) {
	return 0, nil
}

func createChannels(t *testing.T) (chan util.Param, chan push.Event, chan *Loadpoint) {
	t.Helper()

	uiChan := make(chan util.Param)
	pushChan := make(chan push.Event)
	lpChan := make(chan *Loadpoint)

	log := false
	go func() {
		for {
			select {
			case v := <-uiChan:
				if log {
					t.Log(v)
				}
			case v := <-pushChan:
				if log {
					t.Log(v)
				}
			case v := <-lpChan:
				if log {
					t.Log(v)
				}
			}
		}
	}()

	return uiChan, pushChan, lpChan
}

func attachChannels(lp *Loadpoint, uiChan chan util.Param, pushChan chan push.Event, lpChan chan *Loadpoint) {
	lp.uiChan = uiChan
	lp.pushChan = pushChan
	lp.lpChan = lpChan
}

func attachListeners(t *testing.T, lp *Loadpoint) {
	t.Helper()

	Voltage = 230 // V

	if charger, ok := lp.charger.(*api.MockCharger); ok && charger != nil {
		charger.EXPECT().Enabled().Return(true, nil)
		charger.EXPECT().MaxCurrent(int64(lp.minCurrent)).Return(nil)
	}

	uiChan, pushChan, lpChan := createChannels(t)
	lp.Prepare(uiChan, pushChan, lpChan)
}

func TestNew(t *testing.T) {
	lp := NewLoadpoint(util.NewLogger("foo"), nil)

	if lp.phases != 0 {
		t.Errorf("Phases %v", lp.phases)
	}
	if lp.maxCurrent != maxA {
		t.Errorf("MaxCurrent %v", lp.maxCurrent)
	}
	if lp.status != api.StatusNone {
		t.Errorf("status %v", lp.status)
	}
	if lp.charging() {
		t.Errorf("charging %v", lp.charging())
	}
}

func TestUpdatePowerZero(t *testing.T) {
	tc := []struct {
		status api.ChargeStatus
		mode   api.ChargeMode
		expect func(h *api.MockCharger)
	}{
		{api.StatusA, api.ModeOff, func(h *api.MockCharger) {
			h.EXPECT().Enable(false)
		}},
		{api.StatusA, api.ModeNow, func(h *api.MockCharger) {
			h.EXPECT().Enable(false)
		}},
		{api.StatusA, api.ModeMinPV, func(h *api.MockCharger) {
			h.EXPECT().Enable(false)
		}},
		{api.StatusA, api.ModePV, func(h *api.MockCharger) {
			h.EXPECT().Enable(false) // zero since update called with 0
		}},

		{api.StatusB, api.ModeOff, func(h *api.MockCharger) {
			h.EXPECT().Enable(false)
		}},
		{api.StatusB, api.ModeNow, func(h *api.MockCharger) {
			h.EXPECT().MaxCurrent(int64(maxA)) // true
		}},
		{api.StatusB, api.ModeMinPV, func(h *api.MockCharger) {
			// MaxCurrent omitted since identical value
		}},
		{api.StatusB, api.ModePV, func(h *api.MockCharger) {
			// zero since update called with 0
			// force = false due to pv mode climater check
			h.EXPECT().Enable(false)
		}},

		{api.StatusC, api.ModeOff, func(h *api.MockCharger) {
			h.EXPECT().Enable(false)
		}},
		{api.StatusC, api.ModeNow, func(h *api.MockCharger) {
			h.EXPECT().MaxCurrent(int64(maxA)) // true
		}},
		{api.StatusC, api.ModeMinPV, func(h *api.MockCharger) {
			// MaxCurrent omitted since identical value
		}},
		{api.StatusC, api.ModePV, func(h *api.MockCharger) {
			// omitted since PV balanced
		}},
	}

	for _, tc := range tc {
		t.Log(tc)

		clock := clock.NewMock()
		ctrl := gomock.NewController(t)
		charger := api.NewMockCharger(ctrl)

		lp := &Loadpoint{
			log:           util.NewLogger("foo"),
			bus:           evbus.New(),
			clock:         clock,
			charger:       charger,
			chargeMeter:   &Null{}, // silence nil panics
			chargeRater:   &Null{}, // silence nil panics
			chargeTimer:   &Null{}, // silence nil panics
			wakeUpTimer:   NewTimer(),
			sessionEnergy: NewEnergyMetrics(),
			minCurrent:    minA,
			maxCurrent:    maxA,
			phases:        1,
			status:        tc.status, // no status change
		}

		attachListeners(t, lp)

		// initial status
		charger.EXPECT().Status().Return(tc.status, nil)
		charger.EXPECT().Enabled().Return(true, nil)

		if tc.expect != nil {
			tc.expect(charger)
		}

		lp.mode = tc.mode
		lp.Update(0, 0, nil, false, false, 0, nil, nil) // false,sitePower false,0

		ctrl.Finish()
	}
}

func TestPVHysteresis(t *testing.T) {
	const dt = time.Minute
	const phases = 3
	type se struct {
		site    float64
		delay   time.Duration // test case delay since start
		current float64
	}
	tc := []struct {
		enabled         bool
		enable, disable float64
		series          []se
	}{
		// keep disabled
		{false, 0, 0, []se{
			{0, 0, 0},
			{0, 1, 0},
			{0, dt - 1, 0},
			{0, dt + 1, 0},
		}},
		// enable when threshold not configured but min power met
		{false, 0, 0, []se{
			{-6 * 100 * phases, 0, 0},
			{-6 * 100 * phases, 1, 0},
			{-6 * 100 * phases, dt - 1, 0},
			{-6 * 100 * phases, dt + 1, minA},
		}},
		// keep disabled when threshold not configured
		{false, 0, 0, []se{
			{-400, 0, 0},
			{-400, 1, 0},
			{-400, dt - 1, 0},
			{-400, dt + 1, 0},
		}},
		// keep disabled when threshold (lower minCurrent) not met
		{false, -500, 0, []se{
			{-400, 0, 0},
			{-400, 1, 0},
			{-400, dt - 1, 0},
			{-400, dt + 1, 0},
		}},
		// keep disabled when threshold (higher minCurrent) not met
		{false, -7 * 100 * phases, 0, []se{
			{-6 * 100 * phases, 0, 0},
			{-6 * 100 * phases, 1, 0},
			{-6 * 100 * phases, dt - 1, 0},
			{-6 * 100 * phases, dt + 1, 0},
		}},
		// enable when threshold met
		{false, -500, 0, []se{
			{-500, 0, 0},
			{-500, 1, 0},
			{-500, dt - 1, 0},
			{-500, dt + 1, minA},
		}},
		// keep enabled at max
		{true, 500, 0, []se{
			{-16 * 100 * phases, 0, maxA},
			{-16 * 100 * phases, 1, maxA},
			{-16 * 100 * phases, dt - 1, maxA},
			{-16 * 100 * phases, dt + 1, maxA},
		}},
		// keep enabled at min
		{true, 500, 0, []se{
			{-6 * 100 * phases, 0, minA},
			{-6 * 100 * phases, 1, minA},
			{-6 * 100 * phases, dt - 1, minA},
			{-6 * 100 * phases, dt + 1, minA},
		}},
		// keep enabled at min (negative threshold)
		{true, 0, 500, []se{
			{-500, 0, minA},
			{-500, 1, minA},
			{-500, dt - 1, minA},
			{-500, dt + 1, minA},
		}},
		// disable when threshold met
		{true, 0, 500, []se{
			{500, 0, minA},
			{500, 1, minA},
			{500, dt - 1, minA},
			{500, dt + 1, 0},
		}},
		// reset enable timer when threshold not met while timer active
		{false, -500, 0, []se{
			{-500, 0, 0},
			{-500, 1, 0},
			{-499, dt - 1, 0}, // should reset timer
			{-500, dt + 1, 0}, // new begin of timer
			{-500, 2 * dt, 0},
			{-500, 2*dt + 1, minA},
		}},
		// reset enable timer when threshold not met while timer active and threshold not configured
		{false, 0, 0, []se{
			{-6*100*10 - 1, dt + 1, 0},
			{-6 * 100 * phases, dt + 1, 0},
			{-6 * 100 * phases, dt + 2, 0},
			{-6 * 100 * phases, 2 * dt, 0},
			{-6 * 100 * phases, 2*dt + 1, minA},
		}},
		// reset disable timer when threshold not met while timer active
		{true, 0, 500, []se{
			{500, 0, minA},
			{500, 1, minA},
			{499, dt - 1, minA}, // reset timer
			{500, dt + 1, minA}, // within reset timer duration
			{500, 2 * dt, minA}, // still within reset timer duration
			{500, 2*dt + 1, 0},  // reset timer elapsed
		}},
	}

	for _, status := range []api.ChargeStatus{api.StatusB, api.StatusC} {
		for _, tc := range tc {
			t.Log(tc)

			clock := clock.NewMock()
			ctrl := gomock.NewController(t)
			charger := api.NewMockCharger(ctrl)

			Voltage = 100
			lp := &Loadpoint{
				log:            util.NewLogger("foo"),
				clock:          clock,
				charger:        charger,
				minCurrent:     minA,
				maxCurrent:     maxA,
				phases:         phases,
				measuredPhases: phases,
				Enable: loadpoint.ThresholdConfig{
					Threshold: tc.enable,
					Delay:     dt,
				},
				Disable: loadpoint.ThresholdConfig{
					Threshold: tc.disable,
					Delay:     dt,
				},
			}

			// charging, otherwise PV mode logic is short-circuited
			lp.status = status

			start := clock.Now()

			for step, se := range tc.series {
				clock.Set(start.Add(se.delay))

				// maxCurrent will read actual current and enabled state in PV mode
				// charger.EXPECT().Enabled().Return(tc.enabled, nil)

				lp.enabled = tc.enabled
				current := lp.pvMaxCurrent(api.ModePV, se.site, 0, false, false)

				if current != se.current {
					t.Errorf("step %d: wanted %.1f, got %.1f", step, se.current, current)
				}
			}

			ctrl.Finish()
		}
	}
}

func TestPVHysteresisForStatusOtherThanC(t *testing.T) {
	const phases = 3

	clock := clock.NewMock()
	ctrl := gomock.NewController(t)

	Voltage = 100
	lp := &Loadpoint{
		log:            util.NewLogger("foo"),
		clock:          clock,
		minCurrent:     minA,
		maxCurrent:     maxA,
		phases:         phases,
		measuredPhases: phases,
	}

	// not connected, test PV mode logic  short-circuited
	lp.status = api.StatusA

	// maxCurrent will read enabled state in PV mode
	sitePower := -float64(phases)*minA*Voltage + 1 // 1W below min power
	current := lp.pvMaxCurrent(api.ModePV, sitePower, 0, false, false)

	if current != 0 {
		t.Errorf("PV mode could not disable charger as expected. Expected 0, got %.f", current)
	}

	ctrl.Finish()
}

func TestDisableAndEnableAtTargetSoc(t *testing.T) {
	clock := clock.NewMock()
	ctrl := gomock.NewController(t)
	charger := api.NewMockCharger(ctrl)
	vehicle := api.NewMockVehicle(ctrl)

	// wrap vehicle with estimator
	expectVehiclePublish(vehicle)

	socEstimator := soc.NewEstimator(util.NewLogger("foo"), charger, vehicle, false)

	lp := &Loadpoint{
		log:         util.NewLogger("foo"),
		bus:         evbus.New(),
		clock:       clock,
		charger:     charger,
		chargeMeter: &Null{},            // silence nil panics
		chargeRater: &Null{},            // silence nil panics
		chargeTimer: &Null{},            // silence nil panics
		progress:    NewProgress(0, 10), // silence nil panics
		wakeUpTimer: NewTimer(),         // silence nil panics
		// coordinator:   coordinator.NewDummy(), // silence nil panics
		minCurrent:    minA,
		maxCurrent:    maxA,
		vehicle:       vehicle,      // needed for targetSoc check
		socEstimator:  socEstimator, // instead of vehicle: vehicle,
		mode:          api.ModeNow,
		sessionEnergy: NewEnergyMetrics(),
		limitSoc:      90, // session limit
		Soc: loadpoint.SocConfig{
			Poll: loadpoint.PollConfig{
				Mode:     loadpoint.PollConnected, // allow polling when connected
				Interval: pollInterval,
			},
		},
	}

	attachListeners(t, lp)

	lp.enabled = true
	lp.chargeCurrent = minA
	lp.status = api.StatusC

	t.Log("charging below soc target")
	vehicle.EXPECT().Soc().Return(85.0, nil)
	charger.EXPECT().Status().Return(api.StatusC, nil)
	charger.EXPECT().Enabled().Return(lp.enabled, nil)
	charger.EXPECT().MaxCurrent(int64(maxA)).Return(nil)
	lp.Update(500, 0, nil, false, false, 0, nil, nil)
	ctrl.Finish()

	t.Log("charging above target - soc deactivates charger")
	clock.Add(5 * time.Minute)
	vehicle.EXPECT().Soc().Return(90.0, nil)
	charger.EXPECT().Status().Return(api.StatusC, nil)
	charger.EXPECT().Enabled().Return(lp.enabled, nil)
	charger.EXPECT().Enable(false).Return(nil)
	lp.Update(500, 0, nil, false, false, 0, nil, nil)
	ctrl.Finish()

	t.Log("deactivated charger changes status to B")
	clock.Add(5 * time.Minute)
	vehicle.EXPECT().Soc().Return(95.0, nil)
	charger.EXPECT().Status().Return(api.StatusB, nil)
	charger.EXPECT().Enabled().Return(lp.enabled, nil)
	lp.Update(-500, 0, nil, false, false, 0, nil, nil)
	ctrl.Finish()

	t.Log("soc has risen below target - soc update prevented by timer")
	clock.Add(5 * time.Minute)
	charger.EXPECT().Status().Return(api.StatusB, nil)
	charger.EXPECT().Enabled().Return(lp.enabled, nil)
	lp.Update(-500, 0, nil, false, false, 0, nil, nil)
	ctrl.Finish()

	t.Log("soc has fallen below target - soc update timer expired")
	clock.Add(pollInterval)
	vehicle.EXPECT().Soc().Return(85.0, nil)
	charger.EXPECT().Status().Return(api.StatusB, nil)
	charger.EXPECT().Enabled().Return(lp.enabled, nil)
	charger.EXPECT().MaxCurrent(int64(maxA)).Return(nil)
	charger.EXPECT().Enable(true).Return(nil)
	lp.Update(-500, 0, nil, false, false, 0, nil, nil)
	ctrl.Finish()
}

func TestSetModeAndSocAtDisconnect(t *testing.T) {
	clock := clock.NewMock()
	ctrl := gomock.NewController(t)
	charger := api.NewMockCharger(ctrl)

	lp := &Loadpoint{
		log:           util.NewLogger("foo"),
		bus:           evbus.New(),
		clock:         clock,
		settings:      settings.NewDatabaseSettingsAdapter("foo"),
		charger:       charger,
		chargeMeter:   &Null{}, // silence nil panics
		chargeRater:   &Null{}, // silence nil panics
		chargeTimer:   &Null{}, // silence nil panics
		wakeUpTimer:   NewTimer(),
		sessionEnergy: NewEnergyMetrics(),
		minCurrent:    minA,
		maxCurrent:    maxA,
		status:        api.StatusC,
		Mode_:         api.ModeOff, // default mode
	}

	attachListeners(t, lp)

	lp.enabled = true
	lp.chargeCurrent = minA
	lp.mode = api.ModeNow

	t.Log("charging at min")
	charger.EXPECT().Enabled().Return(lp.enabled, nil)
	charger.EXPECT().Status().Return(api.StatusC, nil)
	charger.EXPECT().MaxCurrent(int64(maxA)).Return(nil)
	lp.Update(500, 0, nil, false, false, 0, nil, nil)

	t.Log("switch off when disconnected")
	clock.Add(5 * time.Minute)
	charger.EXPECT().Enabled().Return(lp.enabled, nil)
	charger.EXPECT().Status().Return(api.StatusA, nil)
	charger.EXPECT().Enable(false).Return(nil)
	lp.Update(-300, 0, nil, false, false, 0, nil, nil)

	if mode := lp.GetMode(); mode != api.ModeOff {
		t.Error("unexpected mode", mode)
	}

	ctrl.Finish()
}

// cacheExpecter can be used to verify asynchronously written values from cache
func cacheExpecter(t *testing.T, lp *Loadpoint) (*util.Cache, func(key string, val interface{})) {
	t.Helper()

	// attach cache for verifying values
	paramC := make(chan util.Param)
	lp.uiChan = paramC

	cache := util.NewCache()
	go cache.Run(paramC)

	expect := func(key string, val interface{}) {
		time.Sleep(100 * time.Millisecond) // wait for cache to catch up

		p := cache.Get(key)
		assert.Equal(t, val, p.Val, key)
	}
	return cache, expect
}

func TestChargedEnergyAtDisconnect(t *testing.T) {
	clock := clock.NewMock()
	ctrl := gomock.NewController(t)
	charger := api.NewMockCharger(ctrl)
	rater := api.NewMockChargeRater(ctrl)

	lp := &Loadpoint{
		log:           util.NewLogger("foo"),
		bus:           evbus.New(),
		clock:         clock,
		charger:       charger,
		chargeMeter:   &Null{}, // silence nil panics
		chargeRater:   rater,
		chargeTimer:   &Null{}, // silence nil panics
		wakeUpTimer:   NewTimer(),
		sessionEnergy: NewEnergyMetrics(),
		minCurrent:    minA,
		maxCurrent:    maxA,
		status:        api.StatusC,
	}

	attachListeners(t, lp)

	lp.enabled = true
	lp.chargeCurrent = maxA
	lp.mode = api.ModeNow

	// attach cache for verifying values
	_, expectCache := cacheExpecter(t, lp)

	t.Log("start charging at 0 kWh")
	rater.EXPECT().ChargedEnergy().Return(0.0, nil)
	charger.EXPECT().Enabled().Return(lp.enabled, nil)
	charger.EXPECT().Status().Return(api.StatusC, nil)
	lp.Update(-1, 0, nil, false, false, 0, nil, nil)

	t.Log("at 1:00h charging at 5 kWh")
	clock.Add(time.Hour)
	rater.EXPECT().ChargedEnergy().Return(5.0, nil)
	charger.EXPECT().Enabled().Return(lp.enabled, nil)
	charger.EXPECT().Status().Return(api.StatusC, nil)
	lp.Update(-1, 0, nil, false, false, 0, nil, nil)
	expectCache("chargedEnergy", 5000.0)

	t.Log("at 1:00h stop charging at 5 kWh")
	clock.Add(time.Second)
	rater.EXPECT().ChargedEnergy().Return(5.0, nil)
	charger.EXPECT().Enabled().Return(lp.enabled, nil)
	charger.EXPECT().Status().Return(api.StatusB, nil)
	lp.Update(-1, 0, nil, false, false, 0, nil, nil)
	expectCache("chargedEnergy", 5000.0)

	t.Log("at 1:00h restart charging at 5 kWh")
	clock.Add(time.Second)
	rater.EXPECT().ChargedEnergy().Return(5.0, nil)
	charger.EXPECT().Enabled().Return(lp.enabled, nil)
	charger.EXPECT().Status().Return(api.StatusC, nil)
	lp.Update(-1, 0, nil, false, false, 0, nil, nil)
	expectCache("chargedEnergy", 5000.0)

	t.Log("at 1:30h continue charging at 7.5 kWh")
	clock.Add(30 * time.Minute)
	rater.EXPECT().ChargedEnergy().Return(7.5, nil)
	charger.EXPECT().Enabled().Return(lp.enabled, nil)
	charger.EXPECT().Status().Return(api.StatusC, nil)
	lp.Update(-1, 0, nil, false, false, 0, nil, nil)
	expectCache("chargedEnergy", 7500.0)

	t.Log("at 2:00h stop charging at 10 kWh")
	clock.Add(30 * time.Minute)
	rater.EXPECT().ChargedEnergy().Return(10.0, nil)
	charger.EXPECT().Enabled().Return(lp.enabled, nil)
	charger.EXPECT().Status().Return(api.StatusB, nil)
	lp.Update(-1, 0, nil, false, false, 0, nil, nil)
	expectCache("chargedEnergy", 10000.0)

	ctrl.Finish()
}

func TestSocPoll(t *testing.T) {
	clock := clock.NewMock()
	tRefresh := pollInterval
	tNoRefresh := pollInterval / 2

	lp := &Loadpoint{
		clock: clock,
		log:   util.NewLogger("foo"),
		Soc: loadpoint.SocConfig{
			Poll: loadpoint.PollConfig{
				Interval: time.Hour,
			},
		},
	}

	tc := []struct {
		mode   loadpoint.PollMode
		status api.ChargeStatus
		dt     time.Duration
		res    bool
	}{
		// pollCharging
		{loadpoint.PollCharging, api.StatusA, -1, false},
		{loadpoint.PollCharging, api.StatusA, 0, false},
		{loadpoint.PollCharging, api.StatusA, tRefresh, false},
		{loadpoint.PollCharging, api.StatusB, -1, true}, // poll once when car connected
		{loadpoint.PollCharging, api.StatusB, 0, false},
		{loadpoint.PollCharging, api.StatusB, tRefresh, false},
		{loadpoint.PollCharging, api.StatusC, -1, true},
		{loadpoint.PollCharging, api.StatusC, 0, true},
		{loadpoint.PollCharging, api.StatusC, tNoRefresh, true}, // cached by vehicle
		{loadpoint.PollCharging, api.StatusB, -1, true},         // fetch if car stopped charging
		{loadpoint.PollCharging, api.StatusB, 0, false},         // no more polling
		{loadpoint.PollCharging, api.StatusB, tRefresh, false},  // no more polling

		// pollConnected
		{loadpoint.PollConnected, api.StatusA, -1, false},
		{loadpoint.PollConnected, api.StatusA, 0, false},
		{loadpoint.PollConnected, api.StatusA, tRefresh, false},
		{loadpoint.PollConnected, api.StatusB, -1, true},
		{loadpoint.PollConnected, api.StatusB, 0, false},
		{loadpoint.PollConnected, api.StatusB, tNoRefresh, false},
		{loadpoint.PollConnected, api.StatusB, tRefresh, true},
		{loadpoint.PollConnected, api.StatusC, -1, true},
		{loadpoint.PollConnected, api.StatusC, 0, true},
		{loadpoint.PollConnected, api.StatusC, tNoRefresh, true}, // cached by vehicle
		{loadpoint.PollConnected, api.StatusC, tRefresh, true},

		// pollAlways
		{loadpoint.PollAlways, api.StatusA, -1, true},
		{loadpoint.PollAlways, api.StatusA, 0, false},
		{loadpoint.PollAlways, api.StatusA, tNoRefresh, false},
		{loadpoint.PollAlways, api.StatusA, tRefresh, true},
		{loadpoint.PollAlways, api.StatusB, -1, true},
		{loadpoint.PollAlways, api.StatusB, 0, false},
		{loadpoint.PollAlways, api.StatusB, tNoRefresh, false},
		{loadpoint.PollAlways, api.StatusB, tRefresh, true},
		{loadpoint.PollAlways, api.StatusC, -1, true},
		{loadpoint.PollAlways, api.StatusC, 0, true},
		{loadpoint.PollAlways, api.StatusC, tNoRefresh, true}, // cached by vehicle
		{loadpoint.PollAlways, api.StatusC, tRefresh, true},
	}

	for _, tc := range tc {
		t.Logf("%+v", tc)

		if tc.dt < 0 {
			lp.socUpdated = time.Time{}
		} else {
			clock.Add(tc.dt)
		}

		lp.Soc.Poll.Mode = tc.mode
		lp.status = tc.status

		res := lp.vehicleSocPollAllowed()
		if res {
			// mimic update outside of socPollAllowed
			lp.socUpdated = clock.Now()
		}

		assert.Equal(t, tc.res, res)
	}
}

// test PV hysteresis after phase switch down, depending on remaining energy
func TestPVHysteresisAfterPhaseSwitch(t *testing.T) {
	const dt = time.Minute
	type se struct {
		site    float64
		delay   time.Duration // test case delay since start
		current float64
	}
	tc := []struct {
		series []se
	}{
		// immediately disable when threshold met after phase switch
		{[]se{
			{1200, 0, minA},
			{1200, 1, minA},
			{1200, dt - 1, minA},
			{1200, dt + 1, 0},
		}},
		// stay enabled when threshold not met after phase switch
		{[]se{
			{500, 0, minA},
			{500, 1, minA},
			{500, dt - 1, minA},
			{500, dt + 1, minA},
		}},
	}

	for _, tc := range tc {
		t.Log(tc)

		clock := clock.NewMock()
		ctrl := gomock.NewController(t)

		switcher := api.NewMockPhaseSwitcher(ctrl)
		switcher.EXPECT().Phases1p3p(1)

		charger := struct {
			*api.MockCharger
			*api.MockPhaseSwitcher
		}{
			api.NewMockCharger(ctrl), switcher,
		}

		Voltage = 100
		lp := &Loadpoint{
			log:        util.NewLogger("foo"),
			clock:      clock,
			charger:    charger,
			minCurrent: minA,
			maxCurrent: maxA,
			Disable: loadpoint.ThresholdConfig{
				Delay: dt,
			},
			status:  api.StatusC,
			enabled: true,
		}

		start := clock.Now()

		for step, se := range tc.series {
<<<<<<< HEAD
			clock.Set(start.Add(se.delay))
			assert.Equal(t, se.current, lp.pvMaxCurrent(api.ModePV, se.site, false, false), step)
=======
			clck.Set(start.Add(se.delay))
			assert.Equal(t, se.current, lp.pvMaxCurrent(api.ModePV, se.site, 0, false, false), step)
>>>>>>> a804a775
		}

		ctrl.Finish()
	}
}<|MERGE_RESOLUTION|>--- conflicted
+++ resolved
@@ -760,13 +760,8 @@
 		start := clock.Now()
 
 		for step, se := range tc.series {
-<<<<<<< HEAD
 			clock.Set(start.Add(se.delay))
-			assert.Equal(t, se.current, lp.pvMaxCurrent(api.ModePV, se.site, false, false), step)
-=======
-			clck.Set(start.Add(se.delay))
 			assert.Equal(t, se.current, lp.pvMaxCurrent(api.ModePV, se.site, 0, false, false), step)
->>>>>>> a804a775
 		}
 
 		ctrl.Finish()
