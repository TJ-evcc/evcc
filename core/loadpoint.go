package core

import (
	"errors"
	"fmt"
	"math"
	"reflect"
	"slices"
	"sync"
	"testing"
	"time"

	evbus "github.com/asaskevich/EventBus"
	"github.com/benbjohnson/clock"
	"github.com/cenkalti/backoff/v4"
	"github.com/evcc-io/evcc/api"
	"github.com/evcc-io/evcc/core/coordinator"
	"github.com/evcc-io/evcc/core/keys"
	"github.com/evcc-io/evcc/core/loadpoint"
	"github.com/evcc-io/evcc/core/planner"
	"github.com/evcc-io/evcc/core/session"
	"github.com/evcc-io/evcc/core/settings"
	"github.com/evcc-io/evcc/core/soc"
	"github.com/evcc-io/evcc/core/vehicle"
	"github.com/evcc-io/evcc/core/wrapper"
	"github.com/evcc-io/evcc/provider"
	"github.com/evcc-io/evcc/push"
	"github.com/evcc-io/evcc/util"
	"github.com/evcc-io/evcc/util/config"
	"github.com/evcc-io/evcc/util/telemetry"
)

const (
	evChargeStart         = "start"      // update chargeTimer
	evChargeStop          = "stop"       // update chargeTimer
	evChargeCurrent       = "current"    // update fakeChargeMeter
	evChargePower         = "power"      // update chargeRater
	evVehicleConnect      = "connect"    // vehicle connected
	evVehicleDisconnect   = "disconnect" // vehicle disconnected
	evVehicleSoc          = "soc"        // vehicle soc progress
	evVehicleUnidentified = "guest"      // vehicle unidentified

	pvTimer   = "pv"
	pvEnable  = "enable"
	pvDisable = "disable"

	phaseTimer   = "phase"
	phaseScale1p = "scale1p"
	phaseScale3p = "scale3p"

	timerInactive = "inactive"

	minActiveCurrent = 1.0 // minimum current at which a phase is treated as active
	minActiveVoltage = 207 // minimum voltage at which a phase is treated as active

	chargerSwitchDuration = 60 * time.Second // allow out of sync during this timespan
	phaseSwitchDuration   = 60 * time.Second // allow out of sync and do not measure phases during this timespan
)

// elapsed is the time an expired timer will be set to
var elapsed = time.Unix(0, 1)

// Poll modes
const pollInterval = 60 * time.Minute

// Task is the task type
type Task = func()

// Loadpoint is responsible for controlling charge depending on
// Soc needs and power availability.
type Loadpoint struct {
	clock    clock.Clock       // mockable time
	bus      evbus.Bus         // event bus
	pushChan chan<- push.Event // notifications
	uiChan   chan<- util.Param // client push messages
	lpChan   chan<- *Loadpoint // update requests
	log      *util.Logger

	// exposed public configuration
	sync.RWMutex // guard status

	vmu sync.RWMutex // guard vehicle

	CircuitRef string `mapstructure:"circuit"` // Circuit reference
	ChargerRef string `mapstructure:"charger"` // Charger reference
	VehicleRef string `mapstructure:"vehicle"` // Vehicle reference
	MeterRef   string `mapstructure:"meter"`   // Charge meter reference

	Soc             loadpoint.SocConfig
	Enable, Disable loadpoint.ThresholdConfig

<<<<<<< HEAD
	// TODO deprecated
	Mode_             api.ChargeMode `mapstructure:"mode"`          // Default charge mode, used for disconnect
	Title_            string         `mapstructure:"title"`         // UI title
	Priority_         int            `mapstructure:"priority"`      // Priority
	GuardDuration_    time.Duration  `mapstructure:"guardduration"` // charger enable/disable minimum holding time
	ConfiguredPhases_ int            `mapstructure:"phases"`
	MinCurrent_       float64        `mapstructure:"minCurrent"`
	MaxCurrent_       float64        `mapstructure:"maxCurrent"`

	title            string  // UI title
	priority         int     // Priority
	minCurrent       float64 // PV mode: start current	Min+PV mode: min current
	maxCurrent       float64 // Max allowed current. Physically ensured by the charger
	configuredPhases int     // Charger configured phase mode 0/1/3
	limitSoc         int     // Session limit for soc
	limitEnergy      float64 // Session limit for energy
	smartCostLimit   float64 // always charge if cost is below this value
=======
	minCurrent       float64  // PV mode: start current	Min+PV mode: min current
	maxCurrent       float64  // Max allowed current. Physically ensured by the charger
	configuredPhases int      // Charger configured phase mode 0/1/3
	limitSoc         int      // Session limit for soc
	limitEnergy      float64  // Session limit for energy
	smartCostLimit   *float64 // always charge if cost is below this value
>>>>>>> a2e36a2e

	mode                api.ChargeMode
	enabled             bool      // Charger enabled state
	phases              int       // Charger enabled phases, guarded by mutex
	measuredPhases      int       // Charger physically measured phases
	chargeCurrent       float64   // Charger current limit
	socUpdated          time.Time // Soc updated timestamp (poll: connected)
	vehicleDetect       time.Time // Vehicle connected timestamp
	chargerSwitched     time.Time // Charger enabled/disabled timestamp
	phasesSwitched      time.Time // Phase switch timestamp
	vehicleDetectTicker *clock.Ticker
	vehicleIdentifier   string

	charger          api.Charger
	chargeTimer      api.ChargeTimer
	chargeRater      api.ChargeRater
	chargedAtStartup float64 // session energy at startup

	circuit        api.Circuit // Circuit
	chargeMeter    api.Meter   // Charger usage meter
	vehicle        api.Vehicle // Currently active vehicle
	defaultVehicle api.Vehicle // Default vehicle (disables detection)
	coordinator    coordinator.API
	socEstimator   *soc.Estimator

	// charge planning
	planner     *planner.Planner
	planTime    time.Time // time goal
	planEnergy  float64   // Plan charge energy in kWh (dumb vehicles)
	planSlotEnd time.Time // current plan slot end time
	planActive  bool      // charge plan exists and has a currently active slot

	// cached state
	status         api.ChargeStatus       // Charger status
	remoteDemand   loadpoint.RemoteDemand // External status demand
	chargePower    float64                // Charging power
	chargeCurrents []float64              // Phase currents
	connectedTime  time.Time              // Time when vehicle was connected
	pvTimer        time.Time              // PV enabled/disable timer
	phaseTimer     time.Time              // 1p3p switch timer
	wakeUpTimer    *Timer                 // Vehicle wake-up timeout

	// charge progress
	vehicleSoc              float64        // Vehicle Soc
	chargeDuration          time.Duration  // Charge duration
	sessionEnergy           *EnergyMetrics // Stats for charged energy by session
	chargeRemainingDuration time.Duration  // Remaining charge duration
	chargeRemainingEnergy   float64        // Remaining charge energy in Wh
	progress                *Progress      // Step-wise progress indicator

	// session log
	db      *session.DB
	session *session.Session

	settings settings.Settings

	tasks *util.Queue[Task] // tasks to be executed
}

// NewLoadpointFromConfig creates a new loadpoint
func NewLoadpointFromConfig(log *util.Logger, settings settings.Settings, other map[string]interface{}) (*Loadpoint, error) {
	lp := NewLoadpoint(log, settings)
	if err := util.DecodeOther(other, lp); err != nil {
		return nil, err
	}

	// set vehicle polling mode
	switch lp.Soc.Poll.Mode {
	case loadpoint.PollCharging:
	case loadpoint.PollConnected, loadpoint.PollAlways:
		lp.log.WARN.Printf("poll mode '%s' may deplete your battery or lead to API misuse. USE AT YOUR OWN RISK.", lp.Soc.Poll)
	default:
		lp.Soc.Poll.Mode = loadpoint.PollCharging
	}

	if lp.CircuitRef != "" {
		dev, err := config.Circuits().ByName(lp.CircuitRef)
		if err != nil {
			return nil, fmt.Errorf("circuit: %w", err)
		}
		lp.circuit = dev.Instance()
	}

	if lp.MeterRef != "" {
		dev, err := config.Meters().ByName(lp.MeterRef)
		if err != nil {
			return nil, fmt.Errorf("meter: %w", err)
		}
		lp.chargeMeter = dev.Instance()
	}

	// default vehicle
	if lp.VehicleRef != "" {
		dev, err := config.Vehicles().ByName(lp.VehicleRef)
		if err != nil {
			return nil, fmt.Errorf("vehicle: %w", err)
		}
		lp.defaultVehicle = dev.Instance()
	}

	if lp.ChargerRef == "" {
		return nil, errors.New("missing charger")
	}
	dev, err := config.Chargers().ByName(lp.ChargerRef)
	if err != nil {
		return nil, fmt.Errorf("charger: %w", err)
	}
	lp.charger = dev.Instance()
	lp.configureChargerType(lp.charger)

	// phase switching defaults based on charger capabilities
	if !lp.hasPhaseSwitching() {
		lp.configuredPhases = 3
		lp.phases = 3
	}

	// TODO deprecated
	lp.migrateSettings()

	// validate thresholds
	if lp.Enable.Threshold > lp.Disable.Threshold {
		lp.log.WARN.Printf("PV mode enable threshold (%.0fW) is larger than disable threshold (%.0fW)", lp.Enable.Threshold, lp.Disable.Threshold)
	} else if lp.Enable.Threshold > 0 {
		lp.log.WARN.Printf("PV mode enable threshold %.0fW > 0 will start PV charging on grid power consumption. Did you mean -%.0f?", lp.Enable.Threshold, lp.Enable.Threshold)
	}

	// choose sane default if mode is not set
	if lp.mode = lp.Mode_; lp.mode == "" {
		lp.mode = api.ModeOff
	}

	return lp, nil
}

// NewLoadpoint creates a Loadpoint with sane defaults
func NewLoadpoint(log *util.Logger, settings settings.Settings) *Loadpoint {
	clock := clock.New()
	bus := evbus.New()

	lp := &Loadpoint{
		log:        log,      // logger
		settings:   settings, // settings
		clock:      clock,    // mockable time
		bus:        bus,      // event bus
		mode:       api.ModeOff,
		status:     api.StatusNone,
		minCurrent: 6,  // A
		maxCurrent: 16, // A
		Soc: loadpoint.SocConfig{
			Poll: loadpoint.PollConfig{
				Interval: pollInterval,
				Mode:     loadpoint.PollCharging,
			},
		},
		Enable:        loadpoint.ThresholdConfig{Delay: time.Minute, Threshold: 0},     // t, W
		Disable:       loadpoint.ThresholdConfig{Delay: 3 * time.Minute, Threshold: 0}, // t, W
		sessionEnergy: NewEnergyMetrics(),
		progress:      NewProgress(0, 10),     // soc progress indicator
		coordinator:   coordinator.NewDummy(), // dummy vehicle coordinator
		tasks:         util.NewQueue[Task](),  // task queue
	}

	return lp
}

// migrateSettings migrates loadpoint settings
func (lp *Loadpoint) migrateSettings() {
	// One-time migrations MUST be mirrored in restoreSettings
	if lp.Mode_ != "" {
		lp.log.WARN.Println("deprecated: mode setting is ignored, please remove")
		if _, err := lp.settings.String(keys.Mode); err != nil {
			lp.settings.SetString(keys.Mode, string(lp.Mode_))
		}
	}
	if lp.Title_ != "" {
		lp.log.WARN.Println("deprecated: title setting is ignored, please remove")
		if _, err := lp.settings.String(keys.Title); err != nil {
			lp.settings.SetString(keys.Title, lp.Title_)
		}
	}
	if lp.Priority_ > 0 {
		lp.log.WARN.Println("deprecated: priority setting is ignored, please remove")
		if _, err := lp.settings.String(keys.Priority); err != nil {
			lp.settings.SetInt(keys.Priority, int64(lp.Priority_))
		}
	}
	if lp.MinCurrent_ > 0 {
		lp.log.WARN.Println("deprecated: mincurrent setting is ignored, please remove")
		if _, err := lp.settings.Float(keys.MinCurrent); err != nil {
			lp.settings.SetFloat(keys.MinCurrent, lp.MinCurrent_)
		}
	}
	if lp.MaxCurrent_ > 0 {
		lp.log.WARN.Println("deprecated: maxcurrent setting is ignored, please remove")
		if _, err := lp.settings.Float(keys.MaxCurrent); err != nil {
			lp.settings.SetFloat(keys.MaxCurrent, lp.MaxCurrent_)
		}
	}
	if lp.ConfiguredPhases_ > 0 {
		lp.log.WARN.Println("deprecated: phases setting is ignored, please remove")
		if _, err := lp.settings.Int(keys.PhasesConfigured); err != nil {
			lp.settings.SetInt(keys.PhasesConfigured, int64(lp.ConfiguredPhases_))
		}
	}
	if lp.Soc.Estimate != nil || lp.Soc.Poll.Mode != loadpoint.PollCharging || lp.Soc.Poll.Interval != 0 {
		lp.log.WARN.Println("deprecated: soc setting is ignored, please remove")
		if _, err := lp.settings.String(keys.SocPoll); err != nil {
			lp.settings.SetJson(keys.SocPoll, lp.Soc)
		}
	}
}

// restoreSettings restores loadpoint settings
func (lp *Loadpoint) restoreSettings() {
	if testing.Testing() {
		return
	}
	if v, err := lp.settings.String(keys.Title); err == nil && v != "" {
		lp.setTitle(v)
	}
	if v, err := lp.settings.String(keys.Mode); err == nil && v != "" {
		lp.setMode(api.ChargeMode(v))
	}
	if v, err := lp.settings.Int(keys.Priority); err == nil && v > 0 {
		lp.setPriority(int(v))
	}
	if v, err := lp.settings.Int(keys.PhasesConfigured); err == nil && (v > 0 || lp.hasPhaseSwitching()) {
		lp.setConfiguredPhases(int(v))
		lp.phases = lp.configuredPhases
	}
	if v, err := lp.settings.Float(keys.MinCurrent); err == nil && v > 0 {
		lp.setMinCurrent(v)
	}
	if v, err := lp.settings.Float(keys.MaxCurrent); err == nil && v > 0 {
		lp.setMaxCurrent(v)
	}
	if v, err := lp.settings.Int(keys.LimitSoc); err == nil && v > 0 {
		lp.setLimitSoc(int(v))
	}
	if v, err := lp.settings.Float(keys.LimitEnergy); err == nil && v > 0 {
		lp.setLimitEnergy(v)
	}
	if v, err := lp.settings.Float(keys.SmartCostLimit); err == nil {
		lp.SetSmartCostLimit(&v)
	}

<<<<<<< HEAD
	var thresholds loadpoint.ThresholdsConfig
	if err := lp.settings.Json(keys.Thresholds, &thresholds); err == nil {
		lp.setThresholds(thresholds)
	}

	var socConfig loadpoint.SocConfig
	if err := lp.settings.Json(keys.SocPoll, &socConfig); err == nil {
		lp.setSocConfig(socConfig)
	}

=======
>>>>>>> a2e36a2e
	t, err1 := lp.settings.Time(keys.PlanTime)
	v, err2 := lp.settings.Float(keys.PlanEnergy)
	if err1 == nil && err2 == nil {
		lp.setPlanEnergy(t, v)
	}
}

// requestUpdate requests site to update this loadpoint
func (lp *Loadpoint) requestUpdate() {
	select {
	case lp.lpChan <- lp: // request loadpoint update
	default:
	}
}

// configureChargerType ensures that chargeMeter, Rate and Timer can use charger capabilities
func (lp *Loadpoint) configureChargerType(charger api.Charger) {
	var integrated bool

	// ensure charge meter exists
	if lp.chargeMeter == nil {
		integrated = true

		if mt, ok := charger.(api.Meter); ok {
			lp.chargeMeter = mt
		} else {
			mt := new(wrapper.ChargeMeter)
			_ = lp.bus.Subscribe(evChargeCurrent, lp.evChargeCurrentWrappedMeterHandler)
			_ = lp.bus.Subscribe(evChargeStop, func() { mt.SetPower(0) })
			lp.chargeMeter = mt
		}
	}

	// ensure charge rater exists
	// measurement are obtained from separate charge meter if defined
	// (https://github.com/evcc-io/evcc/issues/2469)
	if rt, ok := charger.(api.ChargeRater); ok && integrated {
		lp.chargeRater = rt

		// when restarting in the middle of charging session, use this as negative offset
		if f, err := rt.ChargedEnergy(); err == nil {
			lp.chargedAtStartup = f
		}
	} else {
		rt := wrapper.NewChargeRater(lp.log, lp.chargeMeter)
		_ = lp.bus.Subscribe(evChargePower, rt.SetChargePower)
		_ = lp.bus.Subscribe(evVehicleConnect, func() { rt.StartCharge(false) })
		_ = lp.bus.Subscribe(evChargeStart, func() { rt.StartCharge(true) })
		_ = lp.bus.Subscribe(evChargeStop, rt.StopCharge)
		lp.chargeRater = rt
	}

	// ensure charge timer exists
	if ct, ok := charger.(api.ChargeTimer); ok {
		lp.chargeTimer = ct
	} else {
		ct := wrapper.NewChargeTimer()
		_ = lp.bus.Subscribe(evVehicleConnect, func() { ct.StartCharge(false) })
		_ = lp.bus.Subscribe(evChargeStart, func() { ct.StartCharge(true) })
		_ = lp.bus.Subscribe(evChargeStop, ct.StopCharge)
		lp.chargeTimer = ct
	}

	// add wakeup timer
	lp.wakeUpTimer = NewTimer()
}

// pushEvent sends push messages to clients
func (lp *Loadpoint) pushEvent(event string) {
	lp.pushChan <- push.Event{Event: event}
}

// publish sends values to UI and databases
func (lp *Loadpoint) publish(key string, val interface{}) {
	// test helper
	if lp.uiChan == nil {
		return
	}

	lp.uiChan <- util.Param{Key: key, Val: val}
}

// evChargeStartHandler sends external start event
func (lp *Loadpoint) evChargeStartHandler() {
	lp.log.INFO.Println("start charging ->")
	lp.pushEvent(evChargeStart)

	lp.stopWakeUpTimer()

	// soc update reset
	lp.socUpdated = time.Time{}

	// set created when first charging session segment starts
	lp.updateSession(func(session *session.Session) {
		if session.Created.IsZero() {
			session.Created = lp.clock.Now()
		}
	})
}

// evChargeStopHandler sends external stop event
func (lp *Loadpoint) evChargeStopHandler() {
	lp.log.INFO.Println("stop charging <-")
	lp.pushEvent(evChargeStop)
	if lp.enabled {
		lp.startWakeUpTimer()
	}

	// soc update reset
	provider.ResetCached()
	lp.socUpdated = time.Time{}

	// reset pv enable/disable timer
	// https://github.com/evcc-io/evcc/issues/2289
	if !lp.pvTimer.Equal(elapsed) {
		lp.resetPVTimer()
	}

	lp.stopSession()
}

// evVehicleConnectHandler sends external start event
func (lp *Loadpoint) evVehicleConnectHandler() {
	lp.log.INFO.Printf("car connected")

	// energy
	lp.sessionEnergy.Reset()
	lp.sessionEnergy.Publish("session", lp)
	lp.publish(keys.ChargedEnergy, lp.getChargedEnergy())

	// duration
	lp.connectedTime = lp.clock.Now()
	lp.publish(keys.ConnectedDuration, time.Duration(0))

	// soc update reset
	lp.socUpdated = time.Time{}

	// soc update reset on car change
	if lp.socEstimator != nil {
		lp.socEstimator.Reset()
	}

	// set default or start detection
	if !lp.chargerHasFeature(api.IntegratedDevice) {
		lp.vehicleDefaultOrDetect()
	}

	// immediately allow pv mode activity
	lp.elapsePVTimer()

	// create charging session
	lp.createSession()
}

// evVehicleDisconnectHandler sends external start event
func (lp *Loadpoint) evVehicleDisconnectHandler() {
	lp.log.INFO.Println("car disconnected")

	// session is persisted during evChargeStopHandler which runs before
	lp.clearSession()

	// phases are unknown when vehicle disconnects
	lp.resetMeasuredPhases()

	// energy and duration
	lp.sessionEnergy.Publish("session", lp)
	lp.publish(keys.ChargedEnergy, lp.getChargedEnergy())
	lp.publish(keys.ConnectedDuration, lp.clock.Since(lp.connectedTime).Round(time.Second))

	// forget startup energy offset
	lp.chargedAtStartup = 0

	// remove charger vehicle id and stop potential detection
	lp.setVehicleIdentifier("")
	lp.stopVehicleDetection()

	// set default mode on disconnect
	lp.defaultMode()

	// set default vehicle (may be nil)
	lp.setActiveVehicle(lp.defaultVehicle)

	// soc update reset
	lp.socUpdated = time.Time{}

	// reset session
	lp.SetLimitSoc(0)
	lp.SetLimitEnergy(0)

	// mark plan slot as inactive
	// this will force a deletion of an outdated plan once plan time is expired in GetPlan()
	lp.setPlanActive(false)
}

// evVehicleSocProgressHandler sends external start event
func (lp *Loadpoint) evVehicleSocProgressHandler(soc float64) {
	if lp.progress.NextStep(soc) {
		lp.pushEvent(evVehicleSoc)
	}
}

// evChargeCurrentHandler publishes the charge current
func (lp *Loadpoint) evChargeCurrentHandler(current float64) {
	if !lp.enabled {
		current = 0
	}
	lp.publish(keys.ChargeCurrent, current)
}

// evChargeCurrentWrappedMeterHandler updates the dummy charge meter's charge power.
// This simplifies the main flow where the charge meter can always be treated as present.
// It assumes that the charge meter cannot consume more than total household consumption.
// If physical charge meter is present this handler is not used.
// The actual value is published by the evChargeCurrentHandler
func (lp *Loadpoint) evChargeCurrentWrappedMeterHandler(current float64) {
	power := current * float64(lp.ActivePhases()) * Voltage

	// if disabled we cannot be charging
	if !lp.enabled || !lp.charging() {
		power = 0
	}

	// handler only called if charge meter was replaced by dummy
	lp.chargeMeter.(*wrapper.ChargeMeter).SetPower(power)
}

// defaultMode executes the action
func (lp *Loadpoint) defaultMode() {
	lp.RLock()
	mode := lp.Mode_
	lp.RUnlock()

	if mode != "" && mode != lp.GetMode() {
		lp.SetMode(mode)
	}
}

// Prepare loadpoint configuration by adding missing helper elements
func (lp *Loadpoint) Prepare(uiChan chan<- util.Param, pushChan chan<- push.Event, lpChan chan<- *Loadpoint) {
	lp.uiChan = uiChan
	lp.pushChan = pushChan
	lp.lpChan = lpChan

	// event handlers
	_ = lp.bus.Subscribe(evChargeStart, lp.evChargeStartHandler)
	_ = lp.bus.Subscribe(evChargeStop, lp.evChargeStopHandler)
	_ = lp.bus.Subscribe(evVehicleConnect, lp.evVehicleConnectHandler)
	_ = lp.bus.Subscribe(evVehicleDisconnect, lp.evVehicleDisconnectHandler)
	_ = lp.bus.Subscribe(evChargeCurrent, lp.evChargeCurrentHandler)
	_ = lp.bus.Subscribe(evVehicleSoc, lp.evVehicleSocProgressHandler)

	// restore settings
	lp.restoreSettings()

	// publish initial values
	lp.publish(keys.Title, lp.GetTitle())
	lp.publish(keys.Mode, lp.GetMode())
	lp.publish(keys.Priority, lp.GetPriority())
	lp.publish(keys.MinCurrent, lp.GetMinCurrent())
	lp.publish(keys.MaxCurrent, lp.GetMaxCurrent())

	lp.publish(keys.EnableThreshold, lp.Enable.Threshold)
	lp.publish(keys.DisableThreshold, lp.Disable.Threshold)

	lp.publish(keys.PhasesConfigured, lp.configuredPhases)
	lp.publish(keys.ChargerPhases1p3p, lp.hasPhaseSwitching())
	lp.publish(keys.PhasesEnabled, lp.phases)
	lp.publish(keys.PhasesActive, lp.ActivePhases())
	lp.publishTimer(phaseTimer, 0, timerInactive)
	lp.publishTimer(pvTimer, 0, timerInactive)

	if phases := lp.getChargerPhysicalPhases(); phases != 0 {
		lp.publish(keys.ChargerPhysicalPhases, phases)
	} else {
		lp.publish(keys.ChargerPhysicalPhases, nil)
	}

	// charger features
	for _, f := range []api.Feature{api.IntegratedDevice, api.Heating} {
		lp.publishChargerFeature(f)
	}

	// charger icon
	if c, ok := lp.charger.(api.IconDescriber); ok {
		lp.publish(keys.ChargerIcon, c.Icon())
	} else {
		lp.publish(keys.ChargerIcon, nil)
	}

	// vehicle
	lp.publish(keys.VehicleName, "")
	lp.publish(keys.VehicleOdometer, 0.0)

	// assign and publish default vehicle
	if lp.defaultVehicle != nil {
		lp.setActiveVehicle(lp.defaultVehicle)
	}

	// reset detection state
	lp.publish(keys.VehicleDetectionActive, false)

	// restored settings
	lp.publish(keys.PlanTime, lp.planTime)
	lp.publish(keys.PlanEnergy, lp.planEnergy)
	lp.publish(keys.LimitSoc, lp.limitSoc)
	lp.publish(keys.LimitEnergy, lp.limitEnergy)

	// read initial charger state to prevent immediately disabling charger
	if enabled, err := lp.charger.Enabled(); err == nil {
		if lp.enabled = enabled; enabled {
			// set defined current for use by pv mode
			_ = lp.setLimit(lp.effectiveMinCurrent())
		}
	} else {
		lp.log.ERROR.Printf("charger enabled: %v", err)
	}

	// set vehicle polling mode
	if lp.Soc.Poll.Mode != loadpoint.PollCharging {
		lp.log.WARN.Printf("poll mode '%s' may deplete your battery or lead to API misuse. USE AT YOUR OWN RISK.", lp.Soc.Poll)
	}

	// allow charger to access loadpoint
	if ctrl, ok := lp.charger.(loadpoint.Controller); ok {
		ctrl.LoadpointControl(lp)
	}
}

func (lp *Loadpoint) setAndPublishEnabled(enabled bool) {
	if enabled != lp.enabled {
		lp.log.DEBUG.Printf("charger %s", status[enabled])
		lp.enabled = enabled
	}
	lp.publish(keys.Enabled, enabled)
}

// syncCharger updates charger status and synchronizes it with expectations
func (lp *Loadpoint) syncCharger() error {
	enabled, err := lp.charger.Enabled()
	if err != nil {
		return fmt.Errorf("charger enabled: %w", err)
	}

	shouldBeConsistent := lp.shouldBeConsistent()

	if shouldBeConsistent {
		defer func() {
			lp.setAndPublishEnabled(enabled)
		}()
	}

	// #1: check charger logic, fix charger state if necessary (for chargers that start charging while being disabled)
	if !enabled && lp.charging() {
		lp.log.WARN.Println("charger logic error: disabled but charging")

		// treat as enabled when charging for further validations
		enabled = true

		if shouldBeConsistent {
			if err := lp.charger.Enable(true); err != nil { // also enable charger to correct internal state
				return fmt.Errorf("charger enable: %w", err)
			}

			lp.elapsePVTimer() // elapse PV timer so loadpoint can immediately switch charger if necessary
			return nil
		}
	}

	// #2: sync charger
	switch {
	case enabled && lp.enabled:
		// sync max current
		var (
			current float64
			err     error
		)

		// use chargers actual set current if available
		cg, isCg := lp.charger.(api.CurrentGetter)
		if isCg {
			if current, err = cg.GetMaxCurrent(); err == nil {
				// smallest adjustment most PWM-Controllers can do is: 100%÷256×0,6A = 0.234A
				if math.Abs(lp.chargeCurrent-current) > 0.23 {
					if shouldBeConsistent {
						lp.log.WARN.Printf("charger logic error: current mismatch (got %.3gA, expected %.3gA)", current, lp.chargeCurrent)
					}
					lp.chargeCurrent = current
					lp.bus.Publish(evChargeCurrent, lp.chargeCurrent)
				}
			} else if !errors.Is(err, api.ErrNotAvailable) {
				return fmt.Errorf("charger get max current: %w", err)
			}
		}

		// use measured phase currents as fallback if charger does not provide max current or does not currently relay from vehicle (TWC3)
		if !isCg || errors.Is(err, api.ErrNotAvailable) {
			// validate if current too high by more than 1A (https://github.com/evcc-io/evcc/issues/14731)
			if current := lp.GetMaxPhaseCurrent(); current > lp.chargeCurrent+1.0 {
				if shouldBeConsistent {
					lp.log.WARN.Printf("charger logic error: current mismatch (got %.3gA measured, expected %.3gA)", current, lp.chargeCurrent)
				}
				lp.chargeCurrent = current
				lp.bus.Publish(evChargeCurrent, lp.chargeCurrent)
			}
		}

		// sync phases
		_, isPs := lp.charger.(api.PhaseSwitcher)
		if phases := lp.GetPhases(); isPs && shouldBeConsistent && phases > 0 {
			// fallback to active phases from measured phases
			chargerPhases := lp.measuredPhases
			if chargerPhases == 2 {
				chargerPhases = 3
			}

			pg, isPg := lp.charger.(api.PhaseGetter)
			if isPg {
				if chargerPhases, err = pg.GetPhases(); err == nil {
					if chargerPhases > 0 && chargerPhases != phases {
						lp.log.WARN.Printf("charger logic error: phases mismatch (got %d, expected %d)", chargerPhases, phases)
						lp.setPhases(chargerPhases)
					}
				} else {
					if errors.Is(err, api.ErrNotAvailable) {
						return nil
					}
					return fmt.Errorf("charger get phases: %w", err)
				}
			}

			// use measured phase currents for active phases as fallback if charger does not provide phases
			if !isPg || errors.Is(err, api.ErrNotAvailable) {
				if chargerPhases > phases {
					lp.log.WARN.Printf("charger logic error: phases mismatch (got %d measured, expected %d)", chargerPhases, phases)
					lp.setPhases(chargerPhases)
				}
			}
		}

	case enabled == lp.enabled:
		// sync disabled state

	case !enabled && !lp.phaseSwitchCompleted():
		// some chargers (i.E. Easee in some configurations) disable themselves to be able to switch phases
		// -> enable charger
		if err := lp.charger.Enable(true); err != nil {
			return fmt.Errorf("charger enable: %w", err)
		}

	case shouldBeConsistent && (enabled || lp.connected()):
		// ignore disabled state if vehicle was disconnected (!lp.enabled && !lp.connected)
		lp.log.WARN.Printf("charger out of sync: expected %vd, got %vd", status[lp.enabled], status[enabled])
	}

	return nil
}

// roundedCurrent rounds current down to full amps if charger or vehicle require it
func (lp *Loadpoint) roundedCurrent(chargeCurrent float64) float64 {
	// full amps only?
	if _, ok := lp.charger.(api.ChargerEx); !ok || lp.vehicleHasFeature(api.CoarseCurrent) {
		chargeCurrent = math.Trunc(chargeCurrent)
	}
	return chargeCurrent
}

// setLimit applies charger current limits and enables/disables accordingly
func (lp *Loadpoint) setLimit(chargeCurrent float64) error {
	chargeCurrent = lp.roundedCurrent(chargeCurrent)

	// apply circuit limits
	if lp.circuit != nil {
		currentLimit := lp.circuit.ValidateCurrent(lp.chargeCurrent, chargeCurrent)

		activePhases := lp.ActivePhases()
		powerLimit := lp.circuit.ValidatePower(lp.chargePower, currentToPower(chargeCurrent, activePhases))
		currentLimitViaPower := powerToCurrent(powerLimit, activePhases)

		chargeCurrent = lp.roundedCurrent(min(currentLimit, currentLimitViaPower))
	}

	// set current
	if chargeCurrent != lp.chargeCurrent && chargeCurrent >= lp.effectiveMinCurrent() {
		var err error
		if charger, ok := lp.charger.(api.ChargerEx); ok {
			err = charger.MaxCurrentMillis(chargeCurrent)
		} else {
			err = lp.charger.MaxCurrent(int64(chargeCurrent))
		}

		if err != nil {
			v := lp.GetVehicle()
			if vv, ok := v.(api.Resurrector); ok && errors.Is(err, api.ErrAsleep) {
				// https://github.com/evcc-io/evcc/issues/8254
				// wakeup vehicle
				lp.log.DEBUG.Printf("max charge current: waking up vehicle")
				if err := vv.WakeUp(); err != nil {
					return fmt.Errorf("wake-up vehicle: %w", err)
				}
			}

			return fmt.Errorf("max charge current %.3gA: %w", chargeCurrent, err)
		}

		lp.log.DEBUG.Printf("max charge current: %.3gA", chargeCurrent)
		lp.chargeCurrent = chargeCurrent
		lp.bus.Publish(evChargeCurrent, chargeCurrent)
	}

	// set enabled/disabled
	if enabled := chargeCurrent >= lp.effectiveMinCurrent(); enabled != lp.enabled {
		if err := lp.charger.Enable(enabled); err != nil {
			v := lp.GetVehicle()
			if vv, ok := v.(api.Resurrector); enabled && ok && errors.Is(err, api.ErrAsleep) {
				// https://github.com/evcc-io/evcc/issues/8254
				// wakeup vehicle
				lp.log.DEBUG.Printf("charger %s: waking up vehicle", status[enabled])
				if err := vv.WakeUp(); err != nil {
					return fmt.Errorf("wake-up vehicle: %w", err)
				}
			}

			return fmt.Errorf("charger %s: %w", status[enabled], err)
		}

		lp.setAndPublishEnabled(enabled)
		lp.chargerSwitched = lp.clock.Now()

		// ensure we always re-set current when enabling charger
		if !enabled {
			lp.chargeCurrent = 0
		}

		lp.bus.Publish(evChargeCurrent, chargeCurrent)

		// start/stop vehicle wake-up timer
		if enabled {
			lp.startWakeUpTimer()
		} else {
			lp.stopWakeUpTimer()
		}
	}

	return nil
}

// connected returns the EVs connection state
func (lp *Loadpoint) connected() bool {
	status := lp.GetStatus()
	return status == api.StatusB || status == api.StatusC
}

// charging returns the EVs charging state
func (lp *Loadpoint) charging() bool {
	return lp.GetStatus() == api.StatusC
}

// setStatus updates the internal charging state according to EV
func (lp *Loadpoint) setStatus(status api.ChargeStatus) {
	lp.Lock()
	defer lp.Unlock()
	lp.status = status
}

// socBasedPlanning returns true if vehicle soc (optionally from charger) and capacity are available
func (lp *Loadpoint) socBasedPlanning() bool {
	v := lp.GetVehicle()
	return (v != nil && v.Capacity() > 0) && (lp.vehicleHasSoc() || lp.vehicleSoc > 0)
}

// vehicleHasSoc returns true if active vehicle supports returning soc, i.e. it is not an offline vehicle
func (lp *Loadpoint) vehicleHasSoc() bool {
	return lp.GetVehicle() != nil && !lp.vehicleHasFeature(api.Offline)
}

// remainingLimitEnergy returns missing energy amount in kWh if vehicle has a valid energy target
func (lp *Loadpoint) remainingLimitEnergy() (float64, bool) {
	limit := lp.GetLimitEnergy()
	return max(0, limit-lp.getChargedEnergy()/1e3),
		limit > 0 && !lp.socBasedPlanning()
}

// limitEnergyReached checks if target is configured and reached
func (lp *Loadpoint) limitEnergyReached() bool {
	f, ok := lp.remainingLimitEnergy()
	return ok && f <= 0
}

// limitSocReached returns true if the effective limit has been reached
func (lp *Loadpoint) limitSocReached() bool {
	limit := lp.effectiveLimitSoc()
	return limit > 0 && limit < 100 && lp.vehicleSoc >= float64(limit)
}

// minSocNotReached checks if minimum is configured and not reached.
// If vehicle is not configured this will always return false
func (lp *Loadpoint) minSocNotReached() bool {
	v := lp.GetVehicle()
	if v == nil {
		return false
	}

	minSoc := vehicle.Settings(lp.log, v).GetMinSoc()
	if minSoc == 0 {
		return false
	}

	if lp.vehicleSoc != 0 {
		active := lp.vehicleSoc < float64(minSoc)
		if active {
			lp.log.DEBUG.Printf("forced charging at vehicle soc %.0f%% (< %.0f%% min soc)", lp.vehicleSoc, float64(minSoc))
		}
		return active
	}

	minEnergy := v.Capacity() * float64(minSoc) / 100 / soc.ChargeEfficiency
	return minEnergy > 0 && lp.getChargedEnergy() < minEnergy
}

// disableUnlessClimater disables the charger unless climate is active
func (lp *Loadpoint) disableUnlessClimater() error {
	var current float64 // zero disables
	if lp.vehicleClimateActive() {
		current = lp.effectiveMinCurrent()
	}

	return lp.setLimit(current)
}

// remoteControlled returns true if remote control status is active
func (lp *Loadpoint) remoteControlled(demand loadpoint.RemoteDemand) bool {
	lp.Lock()
	defer lp.Unlock()

	return lp.remoteDemand == demand
}

// statusEvents converts the observed charger status change into a logical sequence of events
func statusEvents(prevStatus, status api.ChargeStatus) []string {
	res := make([]string, 0, 2)

	// changed from A - connected
	if prevStatus == api.StatusA || (status != api.StatusA && prevStatus == api.StatusNone) {
		res = append(res, evVehicleConnect)
	}

	// changed to C - start charging
	if status == api.StatusC {
		res = append(res, evChargeStart)
	}

	// changed from C - stop charging
	if prevStatus == api.StatusC {
		res = append(res, evChargeStop)
	}

	// changed to A - disconnected
	if status == api.StatusA {
		res = append(res, evVehicleDisconnect)
	}

	return res
}

// updateChargerStatus updates charger status and detects car connected/disconnected events
func (lp *Loadpoint) updateChargerStatus() (bool, error) {
	var welcomeCharge bool

	status, err := lp.charger.Status()
	if err != nil {
		return false, fmt.Errorf("charger status: %w", err)
	}

	lp.log.DEBUG.Printf("charger status: %s", status)

	if prevStatus := lp.GetStatus(); status != prevStatus {
		lp.setStatus(status)

		for _, ev := range statusEvents(prevStatus, status) {
			lp.bus.Publish(ev)

			// send connect/disconnect events except during startup
			if prevStatus != api.StatusNone {
				switch ev {
				case evVehicleConnect:
					welcomeCharge = lp.chargerHasFeature(api.WelcomeCharge)

					// Enable charging on connect if any available vehicle requires it.
					// We're using the PV timer to disable after the welcome
					if !welcomeCharge {
						for _, v := range lp.availableVehicles() {
							if slices.Contains(v.Features(), api.WelcomeCharge) {
								welcomeCharge = true
								lp.log.DEBUG.Printf("welcome charge: %s", v.Title())
								break
							}
						}
					}

					lp.pushEvent(evVehicleConnect)
				case evVehicleDisconnect:
					lp.pushEvent(evVehicleDisconnect)
				}
			}
		}

		// update whenever there is a state change
		lp.bus.Publish(evChargeCurrent, lp.chargeCurrent)
	}

	return welcomeCharge, nil
}

// effectiveCurrent returns the currently effective charging current
func (lp *Loadpoint) effectiveCurrent() float64 {
	if !lp.charging() {
		return 0
	}

	// adjust actual current for vehicles like Zoe where it remains below target
	if lp.chargeCurrents != nil {
		cur := max(lp.chargeCurrents[0], lp.chargeCurrents[1], lp.chargeCurrents[2])
		return min(cur+2.0, lp.chargeCurrent)
	}

	return lp.chargeCurrent
}

// elapsePVTimer puts the pv enable/disable timer into elapsed state
func (lp *Loadpoint) elapsePVTimer() {
	if lp.pvTimer.Equal(elapsed) {
		return
	}

	lp.log.DEBUG.Printf("pv timer elapse")

	lp.pvTimer = elapsed
	lp.publishTimer(pvTimer, 0, timerInactive)
}

// resetPVTimer resets the pv enable/disable timer to disabled state
func (lp *Loadpoint) resetPVTimer(typ ...string) {
	if lp.pvTimer.IsZero() {
		return
	}

	msg := "pv timer reset"
	if len(typ) == 1 {
		msg = fmt.Sprintf("pv %s timer reset", typ[0])
	}
	lp.log.DEBUG.Printf(msg)

	lp.pvTimer = time.Time{}
	lp.publishTimer(pvTimer, 0, timerInactive)
}

// resetPhaseTimer resets the phase switch timer to disabled state
func (lp *Loadpoint) resetPhaseTimer() {
	if lp.phaseTimer.IsZero() {
		return
	}

	lp.phaseTimer = time.Time{}
	lp.publishTimer(phaseTimer, 0, timerInactive)
}

// scalePhasesRequired validates if fixed phase configuration matches enabled phases
func (lp *Loadpoint) scalePhasesRequired() bool {
	return lp.hasPhaseSwitching() && lp.configuredPhases != 0 && lp.configuredPhases != lp.GetPhases()
}

// scalePhasesIfAvailable scales if api.PhaseSwitcher is available
func (lp *Loadpoint) scalePhasesIfAvailable(phases int) error {
	if lp.configuredPhases != 0 {
		phases = lp.configuredPhases
	}

	if lp.hasPhaseSwitching() {
		return lp.scalePhases(phases)
	}

	return nil
}

// scalePhases adjusts the number of active phases and returns the appropriate charging current.
// Returns api.ErrNotAvailable if api.PhaseSwitcher is not available.
func (lp *Loadpoint) scalePhases(phases int) error {
	cp, ok := lp.charger.(api.PhaseSwitcher)
	if !ok {
		panic("charger does not implement api.PhaseSwitcher")
	}

	if lp.GetPhases() != phases {
		// switch phases
		if err := cp.Phases1p3p(phases); err != nil {
			return fmt.Errorf("switch phases: %w", err)
		}

		lp.log.DEBUG.Printf("switched phases: %dp", phases)

		// prevent premature measurement of active phases
		lp.phasesSwitched = lp.clock.Now()

		// update setting and reset timer
		lp.setPhases(phases)
	}

	return nil
}

// fastCharging scales to 3p if available and sets maximum current
func (lp *Loadpoint) fastCharging() error {
	err := lp.scalePhasesIfAvailable(3)
	if err == nil {
		err = lp.setLimit(lp.effectiveMaxCurrent())
	}
	return err
}

// pvScalePhases switches phases if necessary and returns number of phases switched to
func (lp *Loadpoint) pvScalePhases(sitePower, minCurrent, maxCurrent float64) int {
	phases := lp.GetPhases()

	// observed phase state inconsistency
	// - https://github.com/evcc-io/evcc/issues/1572
	// - https://github.com/evcc-io/evcc/issues/2230
	// - https://github.com/evcc-io/evcc/issues/2613
	measuredPhases := lp.getMeasuredPhases()
	if phases > 0 && phases < measuredPhases {
		if lp.chargerUpdateCompleted() && lp.phaseSwitchCompleted() {
			lp.log.WARN.Printf("ignoring inconsistent phases: %dp < %dp observed active", phases, measuredPhases)
		}
		lp.resetMeasuredPhases()
	}

	var waiting bool
	activePhases := lp.ActivePhases()
	availablePower := lp.chargePower - sitePower
	scalable := (sitePower > 0 || !lp.enabled) && activePhases > 1 && lp.configuredPhases < 3

	// scale down phases
	if targetCurrent := powerToCurrent(availablePower, activePhases); targetCurrent < minCurrent && scalable {
		lp.log.DEBUG.Printf("available power %.0fW < %.0fW min %dp threshold", availablePower, float64(activePhases)*Voltage*minCurrent, activePhases)

		if !lp.charging() { // scale immediately if not charging
			lp.phaseTimer = elapsed
		}

		if lp.phaseTimer.IsZero() {
			lp.log.DEBUG.Printf("start phase %s timer", phaseScale1p)
			lp.phaseTimer = lp.clock.Now()
		}

		lp.publishTimer(phaseTimer, lp.Disable.Delay, phaseScale1p)

		if elapsed := lp.clock.Since(lp.phaseTimer); elapsed >= lp.Disable.Delay {
			if err := lp.scalePhases(1); err != nil {
				lp.log.ERROR.Println(err)
			}
			return 1
		}

		waiting = true
	}

	maxPhases := lp.maxActivePhases()
	target1pCurrent := powerToCurrent(availablePower, 1)
	scalable = maxPhases > 1 && phases < maxPhases && target1pCurrent > maxCurrent

	// scale up phases
	if targetCurrent := powerToCurrent(availablePower, maxPhases); targetCurrent >= minCurrent && scalable {
		lp.log.DEBUG.Printf("available power %.0fW > %.0fW min %dp threshold", availablePower, 3*Voltage*minCurrent, maxPhases)

		if !lp.charging() { // scale immediately if not charging
			lp.phaseTimer = elapsed
		}

		if lp.phaseTimer.IsZero() {
			lp.log.DEBUG.Printf("start phase %s timer", phaseScale3p)
			lp.phaseTimer = lp.clock.Now()
		}

		lp.publishTimer(phaseTimer, lp.Enable.Delay, phaseScale3p)

		if elapsed := lp.clock.Since(lp.phaseTimer); elapsed >= lp.Enable.Delay {
			if err := lp.scalePhases(3); err != nil {
				lp.log.ERROR.Println(err)
			}
			return 3
		}

		waiting = true
	}

	// reset timer to disabled state
	if !waiting && !lp.phaseTimer.IsZero() {
		lp.resetPhaseTimer()
	}

	return 0
}

// TODO move up to timer functions
func (lp *Loadpoint) publishTimer(name string, delay time.Duration, action string) {
	timer := lp.pvTimer
	if name == phaseTimer {
		timer = lp.phaseTimer
	}

	remaining := delay - lp.clock.Since(timer)
	if remaining < 0 {
		remaining = 0
	}

	lp.publish(name+"Action", action)
	lp.publish(name+"Remaining", remaining)

	if action == timerInactive {
		lp.log.DEBUG.Printf("%s timer %s", name, action)
	} else {
		lp.log.DEBUG.Printf("%s %s in %v", name, action, remaining.Round(time.Second))
	}
}

// pvMaxCurrent calculates the maximum target current for PV mode
func (lp *Loadpoint) pvMaxCurrent(mode api.ChargeMode, sitePower float64, batteryBuffered, batteryStart bool) float64 {
	// read only once to simplify testing
	minCurrent := lp.effectiveMinCurrent()
	maxCurrent := lp.effectiveMaxCurrent()

	// switch phases up/down
	var scaledTo int
	if lp.hasPhaseSwitching() && lp.phaseSwitchCompleted() {
		scaledTo = lp.pvScalePhases(sitePower, minCurrent, maxCurrent)
	}

	// calculate target charge current from delta power and actual current
	activePhases := lp.ActivePhases()
	effectiveCurrent := lp.effectiveCurrent()
	if scaledTo == 3 {
		// if we did scale, adjust the effective current to the new phase count
		effectiveCurrent /= 3.0
	}
	deltaCurrent := powerToCurrent(-sitePower, activePhases)
	targetCurrent := max(effectiveCurrent+deltaCurrent, 0)

	// in MinPV mode or under special conditions return at least minCurrent
	if battery := batteryStart || batteryBuffered && lp.charging(); (mode == api.ModeMinPV || battery) && targetCurrent < minCurrent {
		lp.log.DEBUG.Printf("pv charge current: min %.3gA > %.3gA (%.0fW @ %dp, battery: %t)", minCurrent, targetCurrent, sitePower, activePhases, battery)
		return minCurrent
	}

	lp.log.DEBUG.Printf("pv charge current: %.3gA = %.3gA + %.3gA (%.0fW @ %dp)", targetCurrent, effectiveCurrent, deltaCurrent, sitePower, activePhases)

	if mode == api.ModePV && lp.enabled && targetCurrent < minCurrent {
		projectedSitePower := sitePower
		if !lp.phaseTimer.IsZero() {
			// calculate site power after a phase switch from activePhases phases -> 1 phase
			// notes: activePhases can be 1, 2 or 3 and phaseTimer can only be active if lp current is already at minCurrent
			projectedSitePower -= Voltage * minCurrent * float64(activePhases-1)
		}
		// kick off disable sequence
		if projectedSitePower >= lp.Disable.Threshold {
			lp.log.DEBUG.Printf("projected site power %.0fW >= %.0fW disable threshold", projectedSitePower, lp.Disable.Threshold)

			if lp.pvTimer.IsZero() {
				lp.log.DEBUG.Printf("pv disable timer start: %v", lp.Disable.Delay)
				lp.pvTimer = lp.clock.Now()
			}

			lp.publishTimer(pvTimer, lp.Disable.Delay, pvDisable)

			elapsed := lp.clock.Since(lp.pvTimer)
			if elapsed >= lp.Disable.Delay {
				lp.log.DEBUG.Println("pv disable timer elapsed")
				return 0
			}

			// suppress duplicate log message after timer started
			if elapsed > time.Second {
				lp.log.DEBUG.Printf("pv disable timer remaining: %v", (lp.Disable.Delay - elapsed).Round(time.Second))
			}
		} else {
			// reset timer
			lp.resetPVTimer("disable")
		}

		// lp.log.DEBUG.Println("pv disable timer: keep enabled")
		return minCurrent
	}

	if mode == api.ModePV && !lp.enabled {
		// kick off enable sequence
		if (lp.Enable.Threshold == 0 && targetCurrent >= minCurrent) ||
			(lp.Enable.Threshold != 0 && sitePower <= lp.Enable.Threshold) {
			lp.log.DEBUG.Printf("site power %.0fW <= %.0fW enable threshold", sitePower, lp.Enable.Threshold)

			if lp.pvTimer.IsZero() {
				lp.log.DEBUG.Printf("pv enable timer start: %v", lp.Enable.Delay)
				lp.pvTimer = lp.clock.Now()
			}

			lp.publishTimer(pvTimer, lp.Enable.Delay, pvEnable)

			elapsed := lp.clock.Since(lp.pvTimer)
			if elapsed >= lp.Enable.Delay {
				lp.log.DEBUG.Println("pv enable timer elapsed")
				return minCurrent
			}

			// suppress duplicate log message after timer started
			if elapsed > time.Second {
				lp.log.DEBUG.Printf("pv enable timer remaining: %v", (lp.Enable.Delay - elapsed).Round(time.Second))
			}
		} else {
			// reset timer
			lp.resetPVTimer("enable")
		}

		// lp.log.DEBUG.Println("pv enable timer: keep disabled")
		return 0
	}

	// reset timer to disabled state
	lp.resetPVTimer()

	// cap at maximum current
	targetCurrent = min(targetCurrent, maxCurrent)

	return targetCurrent
}

// UpdateChargePowerAndCurrents updates charge meter power and currents for load management
func (lp *Loadpoint) UpdateChargePowerAndCurrents() {
	bo := backoff.NewExponentialBackOff()
	bo.MaxElapsedTime = time.Second

	if power, err := backoff.RetryWithData(lp.chargeMeter.CurrentPower, bo); err == nil {
		lp.Lock()
		lp.chargePower = power // update value if no error
		lp.Unlock()

		lp.log.DEBUG.Printf("charge power: %.0fW", power)
		lp.publish(keys.ChargePower, power)

		// https://github.com/evcc-io/evcc/issues/2153
		// https://github.com/evcc-io/evcc/issues/6986
		// https://github.com/evcc-io/evcc/issues/13378
		if power < -100 && lp.shouldBeConsistent() {
			lp.log.WARN.Printf("charge power must not be negative: %.0f", power)
		}
	} else {
		lp.log.ERROR.Printf("charge power: %v", err)
	}

	// update charge currents
	lp.chargeCurrents = nil

	phaseMeter, ok := lp.chargeMeter.(api.PhaseCurrents)
	if !ok {
		return // don't guess
	}

	if err := backoff.Retry(func() error {
		i1, i2, i3, err := phaseMeter.Currents()
		if err != nil {
			return err
		}

		lp.chargeCurrents = []float64{i1, i2, i3}
		lp.log.DEBUG.Printf("charge currents: %.3gA", lp.chargeCurrents)
		lp.publish(keys.ChargeCurrents, lp.chargeCurrents)

		return nil
	}, bo); err != nil {
		lp.log.ERROR.Printf("charge currents: %v", err)
	}
}

// phasesFromChargeCurrents uses PhaseCurrents interface to count phases with current >=1A
func (lp *Loadpoint) phasesFromChargeCurrents() {
	if lp.chargeCurrents == nil {
		return
	}

	if lp.charging() && lp.phaseSwitchCompleted() {
		var phases int
		for _, i := range lp.chargeCurrents {
			if i > minActiveCurrent {
				phases++
			}
		}

		if phases >= 1 {
			lp.Lock()
			lp.measuredPhases = phases
			lp.Unlock()

			lp.log.DEBUG.Printf("detected active phases: %dp", phases)
			lp.publish(keys.PhasesActive, phases)
		}
	}
}

// updateChargeVoltages uses PhaseVoltages interface to count phases with nominal grid voltage
func (lp *Loadpoint) updateChargeVoltages() {
	if lp.hasPhaseSwitching() {
		return // we don't need the voltages
	}

	phaseMeter, ok := lp.chargeMeter.(api.PhaseVoltages)
	if !ok {
		return // don't guess
	}

	u1, u2, u3, err := phaseMeter.Voltages()
	if err != nil {
		lp.log.ERROR.Printf("charge meter: %v", err)
		return
	}

	chargeVoltages := []float64{u1, u2, u3}
	lp.log.DEBUG.Printf("charge voltages: %.3gV", chargeVoltages)
	lp.publish(keys.ChargeVoltages, chargeVoltages)

	// Quine-McCluskey for (¬L1∧L2∧¬L3) ∨ (L1∧L2∧¬L3) ∨ (¬L1∧¬L2∧L3) ∨ (L1∧¬L2∧L3) ∨ (¬L1∧L2∧L3) -> ¬L1 ∧ L3 ∨ L2 ∧ ¬L3 ∨ ¬L2 ∧ L3
	if !(u1 >= minActiveVoltage) && (u3 >= minActiveVoltage) || (u2 >= minActiveVoltage) && !(u3 >= minActiveVoltage) || !(u2 >= minActiveVoltage) && (u3 >= minActiveVoltage) {
		lp.log.WARN.Printf("invalid phase wiring between charge meter and charger")
	}

	var phases int
	if (u1 >= minActiveVoltage) || (u2 >= minActiveVoltage) || (u3 >= minActiveVoltage) {
		phases = 3
	}
	if (u1 >= minActiveVoltage) && (u2 < minActiveVoltage) && (u3 < minActiveVoltage) {
		phases = 1
	}

	if phases >= 1 {
		lp.log.DEBUG.Printf("detected connected phases: %dp", phases)
		lp.setPhases(phases)
	}
}

// publish charged energy and duration
func (lp *Loadpoint) publishChargeProgress() {
	if f, err := lp.chargeRater.ChargedEnergy(); err == nil {
		// workaround for Go-E resetting during disconnect, see
		// https://github.com/evcc-io/evcc/issues/5092
		if f > lp.chargedAtStartup {
			{ // TODO remove
				lp.log.DEBUG.Printf("!! session: chargeRater.chargedEnergy=%.1f - chargedAtStartup=%.1f", f, lp.chargedAtStartup)
			}
			added, addedGreen := lp.sessionEnergy.Update(f - lp.chargedAtStartup)
			if telemetry.Enabled() && added > 0 {
				telemetry.UpdateEnergy(added, addedGreen)
			}
		}
	} else {
		lp.log.ERROR.Printf("charge rater: %v", err)
	}

	if d, err := lp.chargeTimer.ChargeDuration(); err == nil {
		lp.chargeDuration = d.Round(time.Second)
	} else {
		lp.log.ERROR.Printf("charge timer: %v", err)
	}

	// TODO check if "session" prefix required?
	lp.sessionEnergy.Publish("session", lp)

	// TODO deprecated: use sessionEnergy instead
	lp.publish(keys.ChargedEnergy, lp.getChargedEnergy())
	lp.publish(keys.ChargeDuration, lp.chargeDuration)
	if _, ok := lp.chargeMeter.(api.MeterEnergy); ok {
		lp.publish(keys.ChargeTotalImport, lp.chargeMeterTotal())
	}
}

// publish state of charge, remaining charge duration and range
func (lp *Loadpoint) publishSocAndRange() {
	soc, err := lp.chargerSoc()

	// guard for socEstimator removed by api
	if lp.socEstimator == nil || (!lp.vehicleHasSoc() && err != nil) {
		// This is a workaround for heaters. Without vehicle, the soc estimator is not initialized.
		// We need to check if the charger can provide soc and use it if available.
		if err == nil {
			lp.vehicleSoc = soc
			lp.publish(keys.VehicleSoc, lp.vehicleSoc)
		}

		return
	}

	if err == nil || lp.chargerHasFeature(api.IntegratedDevice) || lp.vehicleSocPollAllowed() {
		lp.socUpdated = lp.clock.Now()

		f, err := lp.socEstimator.Soc(lp.getChargedEnergy())
		if err != nil {
			if loadpoint.AcceptableError(err) {
				lp.socUpdated = time.Time{}
			} else {
				lp.log.ERROR.Printf("vehicle soc: %v", err)
			}

			return
		}

		lp.vehicleSoc = f
		lp.log.DEBUG.Printf("vehicle soc: %.0f%%", lp.vehicleSoc)
		lp.publish(keys.VehicleSoc, lp.vehicleSoc)

		// vehicle target soc
		// TODO take vehicle api limits into account
		apiLimitSoc := 100
		if vs, ok := lp.GetVehicle().(api.SocLimiter); ok {
			if limit, err := vs.GetLimitSoc(); err == nil {
				apiLimitSoc = int(limit)
				lp.log.DEBUG.Printf("vehicle soc limit: %d%%", limit)
				// https://github.com/evcc-io/evcc/issues/13349
				lp.publish(keys.VehicleLimitSoc, float64(limit))
			} else if !errors.Is(err, api.ErrNotAvailable) {
				lp.log.ERROR.Printf("vehicle soc limit: %v", err)
			}
		}

		// use minimum of vehicle and loadpoint
		limitSoc := min(apiLimitSoc, lp.effectiveLimitSoc())

		var d time.Duration
		if lp.charging() {
			d = lp.socEstimator.RemainingChargeDuration(limitSoc, lp.chargePower)
		}
		lp.SetRemainingDuration(d)

		lp.SetRemainingEnergy(1e3 * lp.socEstimator.RemainingChargeEnergy(limitSoc))

		// range
		if vs, ok := lp.GetVehicle().(api.VehicleRange); ok {
			if rng, err := vs.Range(); err == nil {
				lp.log.DEBUG.Printf("vehicle range: %dkm", rng)
				lp.publish(keys.VehicleRange, rng)
			} else {
				lp.log.ERROR.Printf("vehicle range: %v", err)
			}
		}

		// trigger message after variables are updated
		lp.bus.Publish(evVehicleSoc, f)
	}
}

// addTask adds a single task to the queue
func (lp *Loadpoint) addTask(task func()) {
	// test guard
	if lp.tasks != nil {
		// don't add twice
		if t, ok := lp.tasks.First(); ok &&
			reflect.ValueOf(t).Pointer() == reflect.ValueOf(task).Pointer() {
			return
		}
		lp.tasks.Enqueue(task)
	}
}

// processTasks executes a single task from the queue
func (lp *Loadpoint) processTasks() {
	// test guard
	if lp.tasks != nil {
		if task, ok := lp.tasks.Dequeue(); ok {
			task()
		}
	}
}

// startWakeUpTimer starts wakeUpTimer
func (lp *Loadpoint) startWakeUpTimer() {
	lp.log.DEBUG.Printf("wake-up timer: start")
	lp.wakeUpTimer.Start()
}

// stopWakeUpTimer stops wakeUpTimer
func (lp *Loadpoint) stopWakeUpTimer() {
	lp.log.DEBUG.Printf("wake-up timer: stop")
	lp.wakeUpTimer.Stop()
}

func (lp *Loadpoint) shouldBeConsistent() bool {
	return lp.chargerUpdateCompleted() && lp.phaseSwitchCompleted()
}

// chargerUpdateCompleted returns true if enable command should be already processed by the charger (so we can try to sync charger and loadpoint)
func (lp *Loadpoint) chargerUpdateCompleted() bool {
	return time.Since(lp.chargerSwitched) > chargerSwitchDuration
}

// phaseSwitchCompleted returns true if phase switch command should be already processed by the charger (so we can try to sync charger and loadpoint and are able to measure currents)
func (lp *Loadpoint) phaseSwitchCompleted() bool {
	return time.Since(lp.phasesSwitched) > phaseSwitchDuration
}

// Update is the main control function. It reevaluates meters and charger state
func (lp *Loadpoint) Update(sitePower float64, rates api.Rates, batteryBuffered, batteryStart bool, greenShare float64, effPrice, effCo2 *float64) {
	// smart cost
	smartCostActive := lp.smartCostActive(rates)
	lp.publish(keys.SmartCostActive, smartCostActive)

	var smartCostNextStart time.Time
	if !smartCostActive {
		smartCostNextStart = lp.smartCostNextStart(rates)
	}
	lp.publish(keys.SmartCostNextStart, smartCostNextStart)

	// long-running tasks
	lp.processTasks()

	// read and publish meters first- charge power and currents have already been updated by the site
	lp.updateChargeVoltages()
	lp.phasesFromChargeCurrents()

	lp.sessionEnergy.SetEnvironment(greenShare, effPrice, effCo2)

	// update ChargeRater here to make sure initial meter update is caught
	lp.bus.Publish(evChargeCurrent, lp.chargeCurrent)
	lp.bus.Publish(evChargePower, lp.chargePower)

	// update progress and soc before status is updated
	lp.publishChargeProgress()
	lp.PublishEffectiveValues()

	// read and publish status
	welcomeCharge, err := lp.updateChargerStatus()
	if err != nil {
		lp.log.ERROR.Println(err)
		return
	}

	lp.publish(keys.VehicleWelcomeActive, welcomeCharge)
	lp.publish(keys.Connected, lp.connected())
	lp.publish(keys.Charging, lp.charging())

	// identify connected vehicle
	if lp.connected() && !lp.chargerHasFeature(api.IntegratedDevice) {
		// read identity and run associated action
		lp.identifyVehicle()

		// find vehicle by status for a couple of minutes after connecting
		if lp.vehicleUnidentified() {
			lp.identifyVehicleByStatus()
		}
	}

	// publish soc after updating charger status to make sure
	// initial update of connected state matches charger status
	lp.publishSocAndRange()

	// sync settings with charger
	if err := lp.syncCharger(); err != nil {
		lp.log.ERROR.Println(err)
		return
	}

	// track if remote disabled is actually active
	remoteDisabled := loadpoint.RemoteEnable

	mode := lp.GetMode()
	lp.publish(keys.Mode, mode)

	// update and publish plan without being short-circuited by modes etc.
	plannerActive := lp.plannerActive()

	// execute loading strategy
	switch {
	case !lp.connected():
		// always disable charger if not connected
		// https://github.com/evcc-io/evcc/issues/105
		err = lp.setLimit(0)

	case lp.scalePhasesRequired():
		err = lp.scalePhases(lp.configuredPhases)

	case lp.remoteControlled(loadpoint.RemoteHardDisable):
		remoteDisabled = loadpoint.RemoteHardDisable
		fallthrough

	case mode == api.ModeOff:
		var current float64
		if welcomeCharge {
			current = lp.effectiveMinCurrent()
		}
		err = lp.setLimit(current)

	// minimum or target charging
	case lp.minSocNotReached() || plannerActive:
		err = lp.fastCharging()
		lp.resetPhaseTimer()
		lp.elapsePVTimer() // let PV mode disable immediately afterwards

	case lp.limitEnergyReached():
		lp.log.DEBUG.Printf("limitEnergy reached: %.0fkWh > %0.1fkWh", lp.getChargedEnergy()/1e3, lp.limitEnergy)
		err = lp.disableUnlessClimater()

	case lp.limitSocReached():
		lp.log.DEBUG.Printf("limitSoc reached: %.1f%% > %d%%", lp.vehicleSoc, lp.effectiveLimitSoc())
		err = lp.disableUnlessClimater()

	// immediate charging- must be placed after limits are evaluated
	case mode == api.ModeNow:
		err = lp.fastCharging()

	case mode == api.ModeMinPV || mode == api.ModePV:
		// cheap tariff
		if smartCostActive && lp.EffectivePlanTime().IsZero() {
			err = lp.fastCharging()
			lp.resetPhaseTimer()
			lp.elapsePVTimer() // let PV mode disable immediately afterwards
			break
		}

		targetCurrent := lp.pvMaxCurrent(mode, sitePower, batteryBuffered, batteryStart)

		if targetCurrent == 0 && lp.vehicleClimateActive() {
			targetCurrent = lp.effectiveMinCurrent()
		}

		if targetCurrent == 0 && welcomeCharge {
			targetCurrent = lp.effectiveMinCurrent()
			lp.resetPVTimer()
		}

		// Sunny Home Manager
		if lp.remoteControlled(loadpoint.RemoteSoftDisable) {
			remoteDisabled = loadpoint.RemoteSoftDisable
			targetCurrent = 0
		}

		err = lp.setLimit(targetCurrent)
	}

	// Wake-up checks
	if lp.enabled && lp.status == api.StatusB &&
		// TODO take vehicle api limits into account
		int(lp.vehicleSoc) < lp.effectiveLimitSoc() && lp.wakeUpTimer.Expired() {
		lp.wakeUpVehicle()
	}

	// effective disabled status
	if remoteDisabled != loadpoint.RemoteEnable {
		lp.publish(keys.RemoteDisabled, remoteDisabled)
	}

	// log any error
	if err != nil {
		lp.log.ERROR.Println(err)
	}
}<|MERGE_RESOLUTION|>--- conflicted
+++ resolved
@@ -89,7 +89,6 @@
 	Soc             loadpoint.SocConfig
 	Enable, Disable loadpoint.ThresholdConfig
 
-<<<<<<< HEAD
 	// TODO deprecated
 	Mode_             api.ChargeMode `mapstructure:"mode"`          // Default charge mode, used for disconnect
 	Title_            string         `mapstructure:"title"`         // UI title
@@ -99,22 +98,14 @@
 	MinCurrent_       float64        `mapstructure:"minCurrent"`
 	MaxCurrent_       float64        `mapstructure:"maxCurrent"`
 
-	title            string  // UI title
-	priority         int     // Priority
-	minCurrent       float64 // PV mode: start current	Min+PV mode: min current
-	maxCurrent       float64 // Max allowed current. Physically ensured by the charger
-	configuredPhases int     // Charger configured phase mode 0/1/3
-	limitSoc         int     // Session limit for soc
-	limitEnergy      float64 // Session limit for energy
-	smartCostLimit   float64 // always charge if cost is below this value
-=======
+	title            string   // UI title
+	priority         int      // Priority
 	minCurrent       float64  // PV mode: start current	Min+PV mode: min current
 	maxCurrent       float64  // Max allowed current. Physically ensured by the charger
 	configuredPhases int      // Charger configured phase mode 0/1/3
 	limitSoc         int      // Session limit for soc
 	limitEnergy      float64  // Session limit for energy
 	smartCostLimit   *float64 // always charge if cost is below this value
->>>>>>> a2e36a2e
 
 	mode                api.ChargeMode
 	enabled             bool      // Charger enabled state
@@ -361,7 +352,6 @@
 		lp.SetSmartCostLimit(&v)
 	}
 
-<<<<<<< HEAD
 	var thresholds loadpoint.ThresholdsConfig
 	if err := lp.settings.Json(keys.Thresholds, &thresholds); err == nil {
 		lp.setThresholds(thresholds)
@@ -372,8 +362,6 @@
 		lp.setSocConfig(socConfig)
 	}
 
-=======
->>>>>>> a2e36a2e
 	t, err1 := lp.settings.Time(keys.PlanTime)
 	v, err2 := lp.settings.Float(keys.PlanEnergy)
 	if err1 == nil && err2 == nil {
