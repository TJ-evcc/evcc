package core

import (
	"errors"
	"fmt"
	"math"
	"reflect"
<<<<<<< HEAD
=======
	"slices"
	"strings"
>>>>>>> a82472c5
	"sync"
	"testing"
	"time"

	evbus "github.com/asaskevich/EventBus"
	"github.com/benbjohnson/clock"
	"github.com/cenkalti/backoff/v4"
	"github.com/evcc-io/evcc/api"
	"github.com/evcc-io/evcc/core/coordinator"
	"github.com/evcc-io/evcc/core/keys"
	"github.com/evcc-io/evcc/core/loadpoint"
	"github.com/evcc-io/evcc/core/planner"
	"github.com/evcc-io/evcc/core/session"
	"github.com/evcc-io/evcc/core/soc"
	"github.com/evcc-io/evcc/core/vehicle"
	"github.com/evcc-io/evcc/core/wrapper"
	"github.com/evcc-io/evcc/provider"
	"github.com/evcc-io/evcc/push"
	"github.com/evcc-io/evcc/util"
	"github.com/evcc-io/evcc/util/config"
	"github.com/evcc-io/evcc/util/telemetry"
)

const (
	evChargeStart         = "start"      // update chargeTimer
	evChargeStop          = "stop"       // update chargeTimer
	evChargeCurrent       = "current"    // update fakeChargeMeter
	evChargePower         = "power"      // update chargeRater
	evVehicleConnect      = "connect"    // vehicle connected
	evVehicleDisconnect   = "disconnect" // vehicle disconnected
	evVehicleSoc          = "soc"        // vehicle soc progress
	evVehicleUnidentified = "guest"      // vehicle unidentified

	pvTimer   = "pv"
	pvEnable  = "enable"
	pvDisable = "disable"

	phaseTimer   = "phase"
	phaseScale1p = "scale1p"
	phaseScale3p = "scale3p"

	timerInactive = "inactive"

	minActiveCurrent = 1.0 // minimum current at which a phase is treated as active
	minActiveVoltage = 207 // minimum voltage at which a phase is treated as active

	chargerSwitchDuration = 60 * time.Second // allow out of sync during this timespan
	phaseSwitchDuration   = 60 * time.Second // allow out of sync and do not measure phases during this timespan
)

// elapsed is the time an expired timer will be set to
var elapsed = time.Unix(0, 1)

// Poll modes
const pollInterval = 60 * time.Minute

// Task is the task type
type Task = func()

// Loadpoint is responsible for controlling charge depending on
// Soc needs and power availability.
type Loadpoint struct {
	clock    clock.Clock       // mockable time
	bus      evbus.Bus         // event bus
	pushChan chan<- push.Event // notifications
	uiChan   chan<- util.Param // client push messages
	lpChan   chan<- *Loadpoint // update requests
	log      *util.Logger

	// exposed public configuration
	sync.RWMutex // guard status

	vmu sync.RWMutex // guard vehicle

	CircuitRef string `mapstructure:"circuit"` // Circuit reference
	ChargerRef string `mapstructure:"charger"` // Charger reference
	VehicleRef string `mapstructure:"vehicle"` // Vehicle reference
	MeterRef   string `mapstructure:"meter"`   // Charge meter reference

	Soc             loadpoint.SocConfig
	Enable, Disable loadpoint.ThresholdConfig

	// TODO deprecated
	Mode_             api.ChargeMode `mapstructure:"mode"`          // Default charge mode, used for disconnect
	Title_            string         `mapstructure:"title"`         // UI title
	Priority_         int            `mapstructure:"priority"`      // Priority
	GuardDuration_    time.Duration  `mapstructure:"guardduration"` // charger enable/disable minimum holding time
	ConfiguredPhases_ int            `mapstructure:"phases"`
	MinCurrent_       float64        `mapstructure:"minCurrent"`
	MaxCurrent_       float64        `mapstructure:"maxCurrent"`

	title            string  // UI title
	priority         int     // Priority
	minCurrent       float64 // PV mode: start current	Min+PV mode: min current
	maxCurrent       float64 // Max allowed current. Physically ensured by the charger
	configuredPhases int     // Charger configured phase mode 0/1/3
	limitSoc         int     // Session limit for soc
	limitEnergy      float64 // Session limit for energy
	smartCostLimit   float64 // always charge if cost is below this value

	mode                api.ChargeMode
	enabled             bool      // Charger enabled state
	phases              int       // Charger enabled phases, guarded by mutex
	measuredPhases      int       // Charger physically measured phases
	chargeCurrent       float64   // Charger current limit
	socUpdated          time.Time // Soc updated timestamp (poll: connected)
	vehicleDetect       time.Time // Vehicle connected timestamp
	chargerSwitched     time.Time // Charger enabled/disabled timestamp
	phasesSwitched      time.Time // Phase switch timestamp
	vehicleDetectTicker *clock.Ticker
	vehicleIdentifier   string

	charger          api.Charger
	chargeTimer      api.ChargeTimer
	chargeRater      api.ChargeRater
	chargedAtStartup float64 // session energy at startup

	circuit        api.Circuit // Circuit
	chargeMeter    api.Meter   // Charger usage meter
	vehicle        api.Vehicle // Currently active vehicle
	defaultVehicle api.Vehicle // Default vehicle (disables detection)
	coordinator    coordinator.API
	socEstimator   *soc.Estimator

	// charge planning
	planner     *planner.Planner
	planTime    time.Time // time goal
	planEnergy  float64   // Plan charge energy in kWh (dumb vehicles)
	planSlotEnd time.Time // current plan slot end time
	planActive  bool      // charge plan exists and has a currently active slot

	// cached state
	status         api.ChargeStatus       // Charger status
	remoteDemand   loadpoint.RemoteDemand // External status demand
	chargePower    float64                // Charging power
	chargeCurrents []float64              // Phase currents
	connectedTime  time.Time              // Time when vehicle was connected
	pvTimer        time.Time              // PV enabled/disable timer
	phaseTimer     time.Time              // 1p3p switch timer
	wakeUpTimer    *Timer                 // Vehicle wake-up timeout

	// charge progress
	vehicleSoc              float64        // Vehicle Soc
	chargeDuration          time.Duration  // Charge duration
	sessionEnergy           *EnergyMetrics // Stats for charged energy by session
	chargeRemainingDuration time.Duration  // Remaining charge duration
	chargeRemainingEnergy   float64        // Remaining charge energy in Wh
	progress                *Progress      // Step-wise progress indicator

	// session log
	db      *session.DB
	session *session.Session

	settings *Settings

	tasks *util.Queue[Task] // tasks to be executed
}

// NewLoadpointFromConfig creates a new loadpoint
func NewLoadpointFromConfig(log *util.Logger, settings *Settings, other map[string]interface{}) (*Loadpoint, error) {
	lp := NewLoadpoint(log, settings)
	if err := util.DecodeOther(other, lp); err != nil {
		return nil, err
	}

	// set vehicle polling mode
	switch lp.Soc.Poll.Mode {
	case loadpoint.PollCharging:
	case loadpoint.PollConnected, loadpoint.PollAlways:
		lp.log.WARN.Printf("poll mode '%s' may deplete your battery or lead to API misuse. USE AT YOUR OWN RISK.", lp.Soc.Poll)
	default:
		lp.Soc.Poll.Mode = loadpoint.PollCharging
	}

	if lp.CircuitRef != "" {
		dev, err := config.Circuits().ByName(lp.CircuitRef)
		if err != nil {
			return nil, fmt.Errorf("circuit: %w", err)
		}
		lp.circuit = dev.Instance()
	}

	if lp.MeterRef != "" {
		dev, err := config.Meters().ByName(lp.MeterRef)
		if err != nil {
			return nil, fmt.Errorf("meter: %w", err)
		}
		lp.chargeMeter = dev.Instance()
	}

	// default vehicle
	if lp.VehicleRef != "" {
		dev, err := config.Vehicles().ByName(lp.VehicleRef)
		if err != nil {
			return nil, fmt.Errorf("vehicle: %w", err)
		}
		lp.defaultVehicle = dev.Instance()
	}

	if lp.ChargerRef == "" {
		return nil, errors.New("missing charger")
	}
	dev, err := config.Chargers().ByName(lp.ChargerRef)
	if err != nil {
		return nil, fmt.Errorf("charger: %w", err)
	}
	lp.charger = dev.Instance()
	lp.configureChargerType(lp.charger)

	// phase switching defaults based on charger capabilities
	if !lp.hasPhaseSwitching() {
		lp.configuredPhases = 3
		lp.phases = 3
	}

	// TODO deprecated
	lp.migrateSettings()

	// validate thresholds
	if lp.Enable.Threshold > lp.Disable.Threshold {
		lp.log.WARN.Printf("PV mode enable threshold (%.0fW) is larger than disable threshold (%.0fW)", lp.Enable.Threshold, lp.Disable.Threshold)
	} else if lp.Enable.Threshold > 0 {
		lp.log.WARN.Printf("PV mode enable threshold %.0fW > 0 will start PV charging on grid power consumption. Did you mean -%.0f?", lp.Enable.Threshold, lp.Enable.Threshold)
	}

	// choose sane default if mode is not set
	if lp.mode = lp.Mode_; lp.mode == "" {
		lp.mode = api.ModeOff
	}

	return lp, nil
}

// NewLoadpoint creates a Loadpoint with sane defaults
func NewLoadpoint(log *util.Logger, settings *Settings) *Loadpoint {
	clock := clock.New()
	bus := evbus.New()

	lp := &Loadpoint{
		log:        log,      // logger
		settings:   settings, // settings
		clock:      clock,    // mockable time
		bus:        bus,      // event bus
		mode:       api.ModeOff,
		status:     api.StatusNone,
		minCurrent: 6,  // A
		maxCurrent: 16, // A
		Soc: loadpoint.SocConfig{
			Poll: loadpoint.PollConfig{
				Interval: pollInterval,
				Mode:     loadpoint.PollCharging,
			},
		},
		Enable:        loadpoint.ThresholdConfig{Delay: time.Minute, Threshold: 0},     // t, W
		Disable:       loadpoint.ThresholdConfig{Delay: 3 * time.Minute, Threshold: 0}, // t, W
		sessionEnergy: NewEnergyMetrics(),
		progress:      NewProgress(0, 10),     // soc progress indicator
		coordinator:   coordinator.NewDummy(), // dummy vehicle coordinator
		tasks:         util.NewQueue[Task](),  // task queue
	}

	return lp
}

// migrateSettings migrates loadpoint settings
func (lp *Loadpoint) migrateSettings() {
	// One-time migrations MUST be mirrored in restoreSettings
	if lp.Mode_ != "" {
		lp.log.WARN.Println("deprecated: mode setting is ignored, please remove")
		if _, err := lp.settings.String(keys.Mode); err != nil {
			lp.settings.SetString(keys.Mode, string(lp.Mode_))
		}
	}
	if lp.Title_ != "" {
		lp.log.WARN.Println("deprecated: title setting is ignored, please remove")
		if _, err := lp.settings.String(keys.Title); err != nil {
			lp.settings.SetString(keys.Title, lp.Title_)
		}
	}
	if lp.Priority_ > 0 {
		lp.log.WARN.Println("deprecated: priority setting is ignored, please remove")
		if _, err := lp.settings.String(keys.Priority); err != nil {
			lp.settings.SetInt(keys.Priority, int64(lp.Priority_))
		}
	}
	if lp.MinCurrent_ > 0 {
		lp.log.WARN.Println("deprecated: mincurrent setting is ignored, please remove")
		if _, err := lp.settings.Float(keys.MinCurrent); err != nil {
			lp.settings.SetFloat(keys.MinCurrent, lp.MinCurrent_)
		}
	}
	if lp.MaxCurrent_ > 0 {
		lp.log.WARN.Println("deprecated: maxcurrent setting is ignored, please remove")
		if _, err := lp.settings.Float(keys.MaxCurrent); err != nil {
			lp.settings.SetFloat(keys.MaxCurrent, lp.MaxCurrent_)
		}
	}
	if lp.ConfiguredPhases_ > 0 {
		lp.log.WARN.Println("deprecated: phases setting is ignored, please remove")
		if _, err := lp.settings.Int(keys.PhasesConfigured); err != nil {
			lp.settings.SetInt(keys.PhasesConfigured, int64(lp.ConfiguredPhases_))
		}
	}
	if lp.Soc.Estimate != nil || lp.Soc.Poll.Mode != loadpoint.PollCharging || lp.Soc.Poll.Interval != 0 {
		lp.log.WARN.Println("deprecated: soc setting is ignored, please remove")
		if _, err := lp.settings.String(keys.SocPoll); err != nil {
			lp.settings.SetJson(keys.SocPoll, lp.Soc)
		}
	}
}

// restoreSettings restores loadpoint settings
func (lp *Loadpoint) restoreSettings() {
	if testing.Testing() {
		return
	}
	if v, err := lp.settings.String(keys.Title); err == nil && v != "" {
		lp.setTitle(v)
	}
	if v, err := lp.settings.String(keys.Mode); err == nil && v != "" {
		lp.setMode(api.ChargeMode(v))
	}
	if v, err := lp.settings.Int(keys.Priority); err == nil && v > 0 {
		lp.setPriority(int(v))
	}
	if v, err := lp.settings.Int(keys.PhasesConfigured); err == nil && (v > 0 || lp.hasPhaseSwitching()) {
		lp.setConfiguredPhases(int(v))
		lp.phases = lp.configuredPhases
	}
	if v, err := lp.settings.Float(keys.MinCurrent); err == nil && v > 0 {
		lp.setMinCurrent(v)
	}
	if v, err := lp.settings.Float(keys.MaxCurrent); err == nil && v > 0 {
		lp.setMaxCurrent(v)
	}
	if v, err := lp.settings.Int(keys.LimitSoc); err == nil && v > 0 {
		lp.setLimitSoc(int(v))
	}
	if v, err := lp.settings.Float(keys.LimitEnergy); err == nil && v > 0 {
		lp.setLimitEnergy(v)
	}
	if v, err := lp.settings.Float(keys.SmartCostLimit); err == nil {
		lp.SetSmartCostLimit(v)
	}

	var thresholds loadpoint.ThresholdsConfig
	if err := lp.settings.Json(keys.Thresholds, &thresholds); err == nil {
		lp.setThresholds(thresholds)
	}

	var socConfig loadpoint.SocConfig
	if err := lp.settings.Json(keys.SocPoll, &socConfig); err == nil {
		lp.setSocConfig(socConfig)
	}

	t, err1 := lp.settings.Time(keys.PlanTime)
	v, err2 := lp.settings.Float(keys.PlanEnergy)
	if err1 == nil && err2 == nil {
		lp.setPlanEnergy(t, v)
	}
}

// requestUpdate requests site to update this loadpoint
func (lp *Loadpoint) requestUpdate() {
	select {
	case lp.lpChan <- lp: // request loadpoint update
	default:
	}
}

// configureChargerType ensures that chargeMeter, Rate and Timer can use charger capabilities
func (lp *Loadpoint) configureChargerType(charger api.Charger) {
	var integrated bool

	// ensure charge meter exists
	if lp.chargeMeter == nil {
		integrated = true

		if mt, ok := charger.(api.Meter); ok {
			lp.chargeMeter = mt
		} else {
			mt := new(wrapper.ChargeMeter)
			_ = lp.bus.Subscribe(evChargeCurrent, lp.evChargeCurrentWrappedMeterHandler)
			_ = lp.bus.Subscribe(evChargeStop, func() { mt.SetPower(0) })
			lp.chargeMeter = mt
		}
	}

	// ensure charge rater exists
	// measurement are obtained from separate charge meter if defined
	// (https://github.com/evcc-io/evcc/issues/2469)
	if rt, ok := charger.(api.ChargeRater); ok && integrated {
		lp.chargeRater = rt

		// when restarting in the middle of charging session, use this as negative offset
		if f, err := rt.ChargedEnergy(); err == nil {
			lp.chargedAtStartup = f
		}
	} else {
		rt := wrapper.NewChargeRater(lp.log, lp.chargeMeter)
		_ = lp.bus.Subscribe(evChargePower, rt.SetChargePower)
		_ = lp.bus.Subscribe(evVehicleConnect, func() { rt.StartCharge(false) })
		_ = lp.bus.Subscribe(evChargeStart, func() { rt.StartCharge(true) })
		_ = lp.bus.Subscribe(evChargeStop, rt.StopCharge)
		lp.chargeRater = rt
	}

	// ensure charge timer exists
	if ct, ok := charger.(api.ChargeTimer); ok {
		lp.chargeTimer = ct
	} else {
		ct := wrapper.NewChargeTimer()
		_ = lp.bus.Subscribe(evVehicleConnect, func() { ct.StartCharge(false) })
		_ = lp.bus.Subscribe(evChargeStart, func() { ct.StartCharge(true) })
		_ = lp.bus.Subscribe(evChargeStop, ct.StopCharge)
		lp.chargeTimer = ct
	}

	// add wakeup timer
	lp.wakeUpTimer = NewTimer()
}

// pushEvent sends push messages to clients
func (lp *Loadpoint) pushEvent(event string) {
	lp.pushChan <- push.Event{Event: event}
}

// publish sends values to UI and databases
func (lp *Loadpoint) publish(key string, val interface{}) {
	// test helper
	if lp.uiChan == nil {
		return
	}

	lp.uiChan <- util.Param{Key: key, Val: val}
}

// evChargeStartHandler sends external start event
func (lp *Loadpoint) evChargeStartHandler() {
	lp.log.INFO.Println("start charging ->")
	lp.pushEvent(evChargeStart)

	lp.stopWakeUpTimer()

	// soc update reset
	lp.socUpdated = time.Time{}

	// set created when first charging session segment starts
	lp.updateSession(func(session *session.Session) {
		if session.Created.IsZero() {
			session.Created = lp.clock.Now()
		}
	})
}

// evChargeStopHandler sends external stop event
func (lp *Loadpoint) evChargeStopHandler() {
	lp.log.INFO.Println("stop charging <-")
	lp.pushEvent(evChargeStop)
	if lp.enabled {
		lp.startWakeUpTimer()
	}

	// soc update reset
	provider.ResetCached()
	lp.socUpdated = time.Time{}

	// reset pv enable/disable timer
	// https://github.com/evcc-io/evcc/issues/2289
	if !lp.pvTimer.Equal(elapsed) {
		lp.resetPVTimer()
	}

	lp.stopSession()
}

// evVehicleConnectHandler sends external start event
func (lp *Loadpoint) evVehicleConnectHandler() {
	lp.log.INFO.Printf("car connected")

	// energy
	lp.sessionEnergy.Reset()
	lp.sessionEnergy.Publish("session", lp)
	lp.publish(keys.ChargedEnergy, lp.getChargedEnergy())

	// duration
	lp.connectedTime = lp.clock.Now()
	lp.publish(keys.ConnectedDuration, time.Duration(0))

	// soc update reset
	lp.socUpdated = time.Time{}

	// soc update reset on car change
	if lp.socEstimator != nil {
		lp.socEstimator.Reset()
	}

	// set default or start detection
	if !lp.chargerHasFeature(api.IntegratedDevice) {
		lp.vehicleDefaultOrDetect()
	}

	// immediately allow pv mode activity
	lp.elapsePVTimer()

	// create charging session
	lp.createSession()
}

// evVehicleDisconnectHandler sends external start event
func (lp *Loadpoint) evVehicleDisconnectHandler() {
	lp.log.INFO.Println("car disconnected")

	// session is persisted during evChargeStopHandler which runs before
	lp.clearSession()

	// phases are unknown when vehicle disconnects
	lp.resetMeasuredPhases()

	// energy and duration
	lp.sessionEnergy.Publish("session", lp)
	lp.publish(keys.ChargedEnergy, lp.getChargedEnergy())
	lp.publish(keys.ConnectedDuration, lp.clock.Since(lp.connectedTime).Round(time.Second))

	// forget startup energy offset
	lp.chargedAtStartup = 0

	// remove charger vehicle id and stop potential detection
	lp.setVehicleIdentifier("")
	lp.stopVehicleDetection()

	// set default mode on disconnect
	lp.defaultMode()

	// set default vehicle (may be nil)
	lp.setActiveVehicle(lp.defaultVehicle)

	// soc update reset
	lp.socUpdated = time.Time{}

	// reset session
	lp.SetLimitSoc(0)
	lp.SetLimitEnergy(0)

	// mark plan slot as inactive
	// this will force a deletion of an outdated plan once plan time is expired in GetPlan()
	lp.setPlanActive(false)
}

// evVehicleSocProgressHandler sends external start event
func (lp *Loadpoint) evVehicleSocProgressHandler(soc float64) {
	if lp.progress.NextStep(soc) {
		lp.pushEvent(evVehicleSoc)
	}
}

// evChargeCurrentHandler publishes the charge current
func (lp *Loadpoint) evChargeCurrentHandler(current float64) {
	if !lp.enabled {
		current = 0
	}
	lp.publish(keys.ChargeCurrent, current)
}

// evChargeCurrentWrappedMeterHandler updates the dummy charge meter's charge power.
// This simplifies the main flow where the charge meter can always be treated as present.
// It assumes that the charge meter cannot consume more than total household consumption.
// If physical charge meter is present this handler is not used.
// The actual value is published by the evChargeCurrentHandler
func (lp *Loadpoint) evChargeCurrentWrappedMeterHandler(current float64) {
	power := current * float64(lp.ActivePhases()) * Voltage

	// if disabled we cannot be charging
	if !lp.enabled || !lp.charging() {
		power = 0
	}

	// handler only called if charge meter was replaced by dummy
	lp.chargeMeter.(*wrapper.ChargeMeter).SetPower(power)
}

// defaultMode executes the action
func (lp *Loadpoint) defaultMode() {
	lp.RLock()
	mode := lp.Mode_
	lp.RUnlock()

	if mode != "" && mode != lp.GetMode() {
		lp.SetMode(mode)
	}
}

// Prepare loadpoint configuration by adding missing helper elements
func (lp *Loadpoint) Prepare(uiChan chan<- util.Param, pushChan chan<- push.Event, lpChan chan<- *Loadpoint) {
	lp.uiChan = uiChan
	lp.pushChan = pushChan
	lp.lpChan = lpChan

	// event handlers
	_ = lp.bus.Subscribe(evChargeStart, lp.evChargeStartHandler)
	_ = lp.bus.Subscribe(evChargeStop, lp.evChargeStopHandler)
	_ = lp.bus.Subscribe(evVehicleConnect, lp.evVehicleConnectHandler)
	_ = lp.bus.Subscribe(evVehicleDisconnect, lp.evVehicleDisconnectHandler)
	_ = lp.bus.Subscribe(evChargeCurrent, lp.evChargeCurrentHandler)
	_ = lp.bus.Subscribe(evVehicleSoc, lp.evVehicleSocProgressHandler)

	// restore settings
	lp.restoreSettings()

	// publish initial values
	lp.publish(keys.Title, lp.GetTitle())
	lp.publish(keys.Mode, lp.GetMode())
	lp.publish(keys.Priority, lp.GetPriority())
	lp.publish(keys.MinCurrent, lp.GetMinCurrent())
	lp.publish(keys.MaxCurrent, lp.GetMaxCurrent())

	lp.publish(keys.EnableThreshold, lp.Enable.Threshold)
	lp.publish(keys.DisableThreshold, lp.Disable.Threshold)

	lp.publish(keys.PhasesConfigured, lp.configuredPhases)
	lp.publish(keys.ChargerPhases1p3p, lp.hasPhaseSwitching())
	lp.publish(keys.PhasesEnabled, lp.phases)
	lp.publish(keys.PhasesActive, lp.ActivePhases())
	lp.publishTimer(phaseTimer, 0, timerInactive)
	lp.publishTimer(pvTimer, 0, timerInactive)

	if phases := lp.getChargerPhysicalPhases(); phases != 0 {
		lp.publish(keys.ChargerPhysicalPhases, phases)
	} else {
		lp.publish(keys.ChargerPhysicalPhases, nil)
	}

	// charger features
	for _, f := range []api.Feature{api.IntegratedDevice, api.Heating} {
		lp.publishChargerFeature(f)
	}

	// charger icon
	if c, ok := lp.charger.(api.IconDescriber); ok {
		lp.publish(keys.ChargerIcon, c.Icon())
	} else {
		lp.publish(keys.ChargerIcon, nil)
	}

	// vehicle
	lp.publish(keys.VehicleName, "")
	lp.publish(keys.VehicleOdometer, 0.0)

	// assign and publish default vehicle
	if lp.defaultVehicle != nil {
		lp.setActiveVehicle(lp.defaultVehicle)
	}

	// reset detection state
	lp.publish(keys.VehicleDetectionActive, false)

	// restored settings
	lp.publish(keys.PlanTime, lp.planTime)
	lp.publish(keys.PlanEnergy, lp.planEnergy)
	lp.publish(keys.LimitSoc, lp.limitSoc)
	lp.publish(keys.LimitEnergy, lp.limitEnergy)

	// read initial charger state to prevent immediately disabling charger
	if enabled, err := lp.charger.Enabled(); err == nil {
		if lp.enabled = enabled; enabled {
			// set defined current for use by pv mode
			_ = lp.setLimit(lp.effectiveMinCurrent())
		}
	} else {
		lp.log.ERROR.Printf("charger enabled: %v", err)
	}

	// set vehicle polling mode
	if lp.Soc.Poll.Mode != loadpoint.PollCharging {
		lp.log.WARN.Printf("poll mode '%s' may deplete your battery or lead to API misuse. USE AT YOUR OWN RISK.", lp.Soc.Poll)
	}

	// allow charger to access loadpoint
	if ctrl, ok := lp.charger.(loadpoint.Controller); ok {
		ctrl.LoadpointControl(lp)
	}
}

func (lp *Loadpoint) setAndPublishEnabled(enabled bool) {
	if enabled != lp.enabled {
		lp.log.DEBUG.Printf("charger %s", status[enabled])
		lp.enabled = enabled
	}
	lp.publish(keys.Enabled, enabled)
}

// syncCharger updates charger status and synchronizes it with expectations
func (lp *Loadpoint) syncCharger() error {
	enabled, err := lp.charger.Enabled()
	if err != nil {
		return fmt.Errorf("charger enabled: %w", err)
	}

	shouldBeConsistent := lp.shouldBeConsistent()

	if shouldBeConsistent {
		defer func() {
			lp.setAndPublishEnabled(enabled)
		}()
	}

	// #1: check charger logic, fix charger state if necessary (for chargers that start charging while being disabled)
	if !enabled && lp.charging() {
		lp.log.WARN.Println("charger logic error: disabled but charging")

		// treat as enabled when charging for further validations
		enabled = true

		if shouldBeConsistent {
			if err := lp.charger.Enable(true); err != nil { // also enable charger to correct internal state
				return fmt.Errorf("charger enable: %w", err)
			}

			lp.elapsePVTimer() // elapse PV timer so loadpoint can immediately switch charger if necessary
			return nil
		}
	}

	// #2: sync charger
	switch {
	case enabled && lp.enabled:
		// sync max current
		var (
			current float64
			err     error
		)

		// use chargers actual set current if available
		cg, isCg := lp.charger.(api.CurrentGetter)
		if isCg {
			if current, err = cg.GetMaxCurrent(); err == nil {
				// smallest adjustment most PWM-Controllers can do is: 100%÷256×0,6A = 0.234A
				if math.Abs(lp.chargeCurrent-current) > 0.23 {
					if shouldBeConsistent {
						lp.log.WARN.Printf("charger logic error: current mismatch (got %.3gA, expected %.3gA)", current, lp.chargeCurrent)
					}
					lp.chargeCurrent = current
					lp.bus.Publish(evChargeCurrent, lp.chargeCurrent)
				}
			} else if !errors.Is(err, api.ErrNotAvailable) {
				return fmt.Errorf("charger get max current: %w", err)
			}
		}

		// use measured phase currents as fallback if charger does not provide max current or does not currently relay from vehicle (TWC3)
		if !isCg || errors.Is(err, api.ErrNotAvailable) {
			// validate if current too high by more than 1A (https://github.com/evcc-io/evcc/issues/14731)
			if current := lp.GetMaxPhaseCurrent(); current > lp.chargeCurrent+1.0 {
				if shouldBeConsistent {
					lp.log.WARN.Printf("charger logic error: current mismatch (got %.3gA measured, expected %.3gA)", current, lp.chargeCurrent)
				}
				lp.chargeCurrent = current
				lp.bus.Publish(evChargeCurrent, lp.chargeCurrent)
			}
		}

		// sync phases
		_, isPs := lp.charger.(api.PhaseSwitcher)
		if phases := lp.GetPhases(); isPs && shouldBeConsistent && phases > 0 {
			// fallback to active phases from measured phases
			chargerPhases := lp.measuredPhases
			if chargerPhases == 2 {
				chargerPhases = 3
			}

			pg, isPg := lp.charger.(api.PhaseGetter)
			if isPg {
				if chargerPhases, err = pg.GetPhases(); err == nil {
					if chargerPhases > 0 && chargerPhases != phases {
						lp.log.WARN.Printf("charger logic error: phases mismatch (got %d, expected %d)", chargerPhases, phases)
						lp.setPhases(chargerPhases)
					}
				} else {
					if errors.Is(err, api.ErrNotAvailable) {
						return nil
					}
					return fmt.Errorf("charger get phases: %w", err)
				}
			}

			// use measured phase currents for active phases as fallback if charger does not provide phases
			if !isPg || errors.Is(err, api.ErrNotAvailable) {
				if chargerPhases > phases {
					lp.log.WARN.Printf("charger logic error: phases mismatch (got %d measured, expected %d)", chargerPhases, phases)
					lp.setPhases(chargerPhases)
				}
			}
		}

	case enabled == lp.enabled:
		// sync disabled state

	case !enabled && !lp.phaseSwitchCompleted():
		// some chargers (i.E. Easee in some configurations) disable themselves to be able to switch phases
		// -> enable charger
		if err := lp.charger.Enable(true); err != nil {
			return fmt.Errorf("charger enable: %w", err)
		}

	case shouldBeConsistent && (enabled || lp.connected()):
		// ignore disabled state if vehicle was disconnected (!lp.enabled && !lp.connected)
		lp.log.WARN.Printf("charger out of sync: expected %vd, got %vd", status[lp.enabled], status[enabled])
	}

	return nil
}

// roundedCurrent rounds current down to full amps if charger or vehicle require it
func (lp *Loadpoint) roundedCurrent(chargeCurrent float64) float64 {
	// full amps only?
	if _, ok := lp.charger.(api.ChargerEx); !ok || lp.vehicleHasFeature(api.CoarseCurrent) {
		chargeCurrent = math.Trunc(chargeCurrent)
	}
	return chargeCurrent
}

// setLimit applies charger current limits and enables/disables accordingly
func (lp *Loadpoint) setLimit(chargeCurrent float64) error {
	chargeCurrent = lp.roundedCurrent(chargeCurrent)

	// apply circuit limits
	if lp.circuit != nil {
		currentLimit := lp.circuit.ValidateCurrent(lp.chargeCurrent, chargeCurrent)

		activePhases := lp.ActivePhases()
		powerLimit := lp.circuit.ValidatePower(lp.chargePower, currentToPower(chargeCurrent, activePhases))
		currentLimitViaPower := powerToCurrent(powerLimit, activePhases)

		chargeCurrent = lp.roundedCurrent(min(currentLimit, currentLimitViaPower))
	}

	// set current
	if chargeCurrent != lp.chargeCurrent && chargeCurrent >= lp.effectiveMinCurrent() {
		var err error
		if charger, ok := lp.charger.(api.ChargerEx); ok {
			err = charger.MaxCurrentMillis(chargeCurrent)
		} else {
			err = lp.charger.MaxCurrent(int64(chargeCurrent))
		}

		if err != nil {
			v := lp.GetVehicle()
			if vv, ok := v.(api.Resurrector); ok && errors.Is(err, api.ErrAsleep) {
				// https://github.com/evcc-io/evcc/issues/8254
				// wakeup vehicle
				lp.log.DEBUG.Printf("max charge current: waking up vehicle")
				if err := vv.WakeUp(); err != nil {
					return fmt.Errorf("wake-up vehicle: %w", err)
				}
			}

			return fmt.Errorf("max charge current %.3gA: %w", chargeCurrent, err)
		}

		lp.log.DEBUG.Printf("max charge current: %.3gA", chargeCurrent)
		lp.chargeCurrent = chargeCurrent
		lp.bus.Publish(evChargeCurrent, chargeCurrent)
	}

	// set enabled/disabled
	if enabled := chargeCurrent >= lp.effectiveMinCurrent(); enabled != lp.enabled {
		if err := lp.charger.Enable(enabled); err != nil {
			v := lp.GetVehicle()
			if vv, ok := v.(api.Resurrector); enabled && ok && errors.Is(err, api.ErrAsleep) {
				// https://github.com/evcc-io/evcc/issues/8254
				// wakeup vehicle
				lp.log.DEBUG.Printf("charger %s: waking up vehicle", status[enabled])
				if err := vv.WakeUp(); err != nil {
					return fmt.Errorf("wake-up vehicle: %w", err)
				}
			}

			return fmt.Errorf("charger %s: %w", status[enabled], err)
		}

		lp.setAndPublishEnabled(enabled)
		lp.chargerSwitched = lp.clock.Now()

		lp.bus.Publish(evChargeCurrent, chargeCurrent)

		// start/stop vehicle wake-up timer
		if enabled {
			lp.startWakeUpTimer()
		} else {
			lp.stopWakeUpTimer()
		}
	}

	return nil
}

// connected returns the EVs connection state
func (lp *Loadpoint) connected() bool {
	status := lp.GetStatus()
	return status == api.StatusB || status == api.StatusC
}

// charging returns the EVs charging state
func (lp *Loadpoint) charging() bool {
	return lp.GetStatus() == api.StatusC
}

// setStatus updates the internal charging state according to EV
func (lp *Loadpoint) setStatus(status api.ChargeStatus) {
	lp.Lock()
	defer lp.Unlock()
	lp.status = status
}

// socBasedPlanning returns true if vehicle soc (optionally from charger) and capacity are available
func (lp *Loadpoint) socBasedPlanning() bool {
	v := lp.GetVehicle()
	return (v != nil && v.Capacity() > 0) && (lp.vehicleHasSoc() || lp.vehicleSoc > 0)
}

// vehicleHasSoc returns true if active vehicle supports returning soc, i.e. it is not an offline vehicle
func (lp *Loadpoint) vehicleHasSoc() bool {
	return lp.GetVehicle() != nil && !lp.vehicleHasFeature(api.Offline)
}

// remainingLimitEnergy returns missing energy amount in kWh if vehicle has a valid energy target
func (lp *Loadpoint) remainingLimitEnergy() (float64, bool) {
	limit := lp.GetLimitEnergy()
	return max(0, limit-lp.getChargedEnergy()/1e3),
		limit > 0 && !lp.socBasedPlanning()
}

// limitEnergyReached checks if target is configured and reached
func (lp *Loadpoint) limitEnergyReached() bool {
	f, ok := lp.remainingLimitEnergy()
	return ok && f <= 0
}

// limitSocReached returns true if the effective limit has been reached
func (lp *Loadpoint) limitSocReached() bool {
	limit := lp.effectiveLimitSoc()
	return limit > 0 && limit < 100 && lp.vehicleSoc >= float64(limit)
}

// minSocNotReached checks if minimum is configured and not reached.
// If vehicle is not configured this will always return false
func (lp *Loadpoint) minSocNotReached() bool {
	v := lp.GetVehicle()
	if v == nil {
		return false
	}

	minSoc := vehicle.Settings(lp.log, v).GetMinSoc()
	if minSoc == 0 {
		return false
	}

	if lp.vehicleSoc != 0 {
		active := lp.vehicleSoc < float64(minSoc)
		if active {
			lp.log.DEBUG.Printf("forced charging at vehicle soc %.0f%% (< %.0f%% min soc)", lp.vehicleSoc, float64(minSoc))
		}
		return active
	}

	minEnergy := v.Capacity() * float64(minSoc) / 100 / soc.ChargeEfficiency
	return minEnergy > 0 && lp.getChargedEnergy() < minEnergy
}

// disableUnlessClimater disables the charger unless climate is active
func (lp *Loadpoint) disableUnlessClimater() error {
	var current float64 // zero disables
	if lp.vehicleClimateActive() {
		current = lp.effectiveMinCurrent()
	}

	return lp.setLimit(current)
}

// remoteControlled returns true if remote control status is active
func (lp *Loadpoint) remoteControlled(demand loadpoint.RemoteDemand) bool {
	lp.Lock()
	defer lp.Unlock()

	return lp.remoteDemand == demand
}

// statusEvents converts the observed charger status change into a logical sequence of events
func statusEvents(prevStatus, status api.ChargeStatus) []string {
	res := make([]string, 0, 2)

	// changed from A - connected
	if prevStatus == api.StatusA || (status != api.StatusA && prevStatus == api.StatusNone) {
		res = append(res, evVehicleConnect)
	}

	// changed to C - start charging
	if status == api.StatusC {
		res = append(res, evChargeStart)
	}

	// changed from C - stop charging
	if prevStatus == api.StatusC {
		res = append(res, evChargeStop)
	}

	// changed to A - disconnected
	if status == api.StatusA {
		res = append(res, evVehicleDisconnect)
	}

	return res
}

// updateChargerStatus updates charger status and detects car connected/disconnected events
func (lp *Loadpoint) updateChargerStatus() (bool, error) {
	var welcomeCharge bool

	status, err := lp.charger.Status()
	if err != nil {
		return false, fmt.Errorf("charger status: %w", err)
	}

	lp.log.DEBUG.Printf("charger status: %s", status)

	if prevStatus := lp.GetStatus(); status != prevStatus {
		lp.setStatus(status)

		for _, ev := range statusEvents(prevStatus, status) {
			lp.bus.Publish(ev)

			// send connect/disconnect events except during startup
			if prevStatus != api.StatusNone {
				switch ev {
				case evVehicleConnect:
					welcomeCharge = lp.chargerHasFeature(api.WelcomeCharge)

					// Enable charging on connect if any available vehicle requires it.
					// We're using the PV timer to disable after the welcome
					if !welcomeCharge {
						for _, v := range lp.availableVehicles() {
							if slices.Contains(v.Features(), api.WelcomeCharge) {
								welcomeCharge = true
								lp.log.DEBUG.Printf("welcome charge: %s", v.Title())
								break
							}
						}
					}

					lp.pushEvent(evVehicleConnect)
				case evVehicleDisconnect:
					lp.pushEvent(evVehicleDisconnect)
				}
			}
		}

		// update whenever there is a state change
		lp.bus.Publish(evChargeCurrent, lp.chargeCurrent)
	}

	return welcomeCharge, nil
}

// effectiveCurrent returns the currently effective charging current
func (lp *Loadpoint) effectiveCurrent() float64 {
	if !lp.charging() {
		return 0
	}

	// adjust actual current for vehicles like Zoe where it remains below target
	if lp.chargeCurrents != nil {
		cur := max(lp.chargeCurrents[0], lp.chargeCurrents[1], lp.chargeCurrents[2])
		return min(cur+2.0, lp.chargeCurrent)
	}

	return lp.chargeCurrent
}

// elapsePVTimer puts the pv enable/disable timer into elapsed state
func (lp *Loadpoint) elapsePVTimer() {
	if lp.pvTimer.Equal(elapsed) {
		return
	}

	lp.log.DEBUG.Printf("pv timer elapse")

	lp.pvTimer = elapsed
	lp.publishTimer(pvTimer, 0, timerInactive)
}

// resetPVTimer resets the pv enable/disable timer to disabled state
func (lp *Loadpoint) resetPVTimer(typ ...string) {
	if lp.pvTimer.IsZero() {
		return
	}

	msg := "pv timer reset"
	if len(typ) == 1 {
		msg = fmt.Sprintf("pv %s timer reset", typ[0])
	}
	lp.log.DEBUG.Printf(msg)

	lp.pvTimer = time.Time{}
	lp.publishTimer(pvTimer, 0, timerInactive)
}

// resetPhaseTimer resets the phase switch timer to disabled state
func (lp *Loadpoint) resetPhaseTimer() {
	if lp.phaseTimer.IsZero() {
		return
	}

	lp.phaseTimer = time.Time{}
	lp.publishTimer(phaseTimer, 0, timerInactive)
}

// scalePhasesRequired validates if fixed phase configuration matches enabled phases
func (lp *Loadpoint) scalePhasesRequired() bool {
	return lp.hasPhaseSwitching() && lp.configuredPhases != 0 && lp.configuredPhases != lp.GetPhases()
}

// scalePhasesIfAvailable scales if api.PhaseSwitcher is available
func (lp *Loadpoint) scalePhasesIfAvailable(phases int) error {
	if lp.configuredPhases != 0 {
		phases = lp.configuredPhases
	}

	if lp.hasPhaseSwitching() {
		return lp.scalePhases(phases)
	}

	return nil
}

// scalePhases adjusts the number of active phases and returns the appropriate charging current.
// Returns api.ErrNotAvailable if api.PhaseSwitcher is not available.
func (lp *Loadpoint) scalePhases(phases int) error {
	cp, ok := lp.charger.(api.PhaseSwitcher)
	if !ok {
		panic("charger does not implement api.PhaseSwitcher")
	}

	if lp.GetPhases() != phases {
		// switch phases
		if err := cp.Phases1p3p(phases); err != nil {
			return fmt.Errorf("switch phases: %w", err)
		}

		lp.log.DEBUG.Printf("switched phases: %dp", phases)

		// prevent premature measurement of active phases
		lp.phasesSwitched = lp.clock.Now()

		// update setting and reset timer
		lp.setPhases(phases)
	}

	return nil
}

// fastCharging scales to 3p if available and sets maximum current
func (lp *Loadpoint) fastCharging() error {
	err := lp.scalePhasesIfAvailable(3)
	if err == nil {
		err = lp.setLimit(lp.effectiveMaxCurrent())
	}
	return err
}

// pvScalePhases switches phases if necessary and returns number of phases switched to
func (lp *Loadpoint) pvScalePhases(sitePower, minCurrent, maxCurrent float64) int {
	phases := lp.GetPhases()

	// observed phase state inconsistency
	// - https://github.com/evcc-io/evcc/issues/1572
	// - https://github.com/evcc-io/evcc/issues/2230
	// - https://github.com/evcc-io/evcc/issues/2613
	measuredPhases := lp.getMeasuredPhases()
	if phases > 0 && phases < measuredPhases {
		if lp.chargerUpdateCompleted() && lp.phaseSwitchCompleted() {
			lp.log.WARN.Printf("ignoring inconsistent phases: %dp < %dp observed active", phases, measuredPhases)
		}
		lp.resetMeasuredPhases()
	}

	var waiting bool
	activePhases := lp.ActivePhases()
	availablePower := lp.chargePower - sitePower
	scalable := (sitePower > 0 || !lp.enabled) && activePhases > 1 && lp.configuredPhases < 3

	// scale down phases
	if targetCurrent := powerToCurrent(availablePower, activePhases); targetCurrent < minCurrent && scalable {
		lp.log.DEBUG.Printf("available power %.0fW < %.0fW min %dp threshold", availablePower, float64(activePhases)*Voltage*minCurrent, activePhases)

		if !lp.charging() { // scale immediately if not charging
			lp.phaseTimer = elapsed
		}

		if lp.phaseTimer.IsZero() {
			lp.log.DEBUG.Printf("start phase %s timer", phaseScale1p)
			lp.phaseTimer = lp.clock.Now()
		}

		lp.publishTimer(phaseTimer, lp.Disable.Delay, phaseScale1p)

		if elapsed := lp.clock.Since(lp.phaseTimer); elapsed >= lp.Disable.Delay {
			if err := lp.scalePhases(1); err != nil {
				lp.log.ERROR.Println(err)
			}
			return 1
		}

		waiting = true
	}

	maxPhases := lp.maxActivePhases()
	target1pCurrent := powerToCurrent(availablePower, 1)
	scalable = maxPhases > 1 && phases < maxPhases && target1pCurrent > maxCurrent

	// scale up phases
	if targetCurrent := powerToCurrent(availablePower, maxPhases); targetCurrent >= minCurrent && scalable {
		lp.log.DEBUG.Printf("available power %.0fW > %.0fW min %dp threshold", availablePower, 3*Voltage*minCurrent, maxPhases)

		if !lp.charging() { // scale immediately if not charging
			lp.phaseTimer = elapsed
		}

		if lp.phaseTimer.IsZero() {
			lp.log.DEBUG.Printf("start phase %s timer", phaseScale3p)
			lp.phaseTimer = lp.clock.Now()
		}

		lp.publishTimer(phaseTimer, lp.Enable.Delay, phaseScale3p)

		if elapsed := lp.clock.Since(lp.phaseTimer); elapsed >= lp.Enable.Delay {
			if err := lp.scalePhases(3); err != nil {
				lp.log.ERROR.Println(err)
			}
			return 3
		}

		waiting = true
	}

	// reset timer to disabled state
	if !waiting && !lp.phaseTimer.IsZero() {
		lp.resetPhaseTimer()
	}

	return 0
}

// TODO move up to timer functions
func (lp *Loadpoint) publishTimer(name string, delay time.Duration, action string) {
	timer := lp.pvTimer
	if name == phaseTimer {
		timer = lp.phaseTimer
	}

	remaining := delay - lp.clock.Since(timer)
	if remaining < 0 {
		remaining = 0
	}

	lp.publish(name+"Action", action)
	lp.publish(name+"Remaining", remaining)

	if action == timerInactive {
		lp.log.DEBUG.Printf("%s timer %s", name, action)
	} else {
		lp.log.DEBUG.Printf("%s %s in %v", name, action, remaining.Round(time.Second))
	}
}

// pvMaxCurrent calculates the maximum target current for PV mode
func (lp *Loadpoint) pvMaxCurrent(mode api.ChargeMode, sitePower float64, batteryBuffered, batteryStart bool) float64 {
	// read only once to simplify testing
	minCurrent := lp.effectiveMinCurrent()
	maxCurrent := lp.effectiveMaxCurrent()

	// switch phases up/down
	var scaledTo int
	if lp.hasPhaseSwitching() && lp.phaseSwitchCompleted() {
		scaledTo = lp.pvScalePhases(sitePower, minCurrent, maxCurrent)
	}

	// calculate target charge current from delta power and actual current
	activePhases := lp.ActivePhases()
	effectiveCurrent := lp.effectiveCurrent()
	if scaledTo == 3 {
		// if we did scale, adjust the effective current to the new phase count
		effectiveCurrent /= 3.0
	}
	deltaCurrent := powerToCurrent(-sitePower, activePhases)
	targetCurrent := max(effectiveCurrent+deltaCurrent, 0)

	// in MinPV mode or under special conditions return at least minCurrent
	if battery := batteryStart || batteryBuffered && lp.charging(); (mode == api.ModeMinPV || battery) && targetCurrent < minCurrent {
		lp.log.DEBUG.Printf("pv charge current: min %.3gA > %.3gA (%.0fW @ %dp, battery: %t)", minCurrent, targetCurrent, sitePower, activePhases, battery)
		return minCurrent
	}

	lp.log.DEBUG.Printf("pv charge current: %.3gA = %.3gA + %.3gA (%.0fW @ %dp)", targetCurrent, effectiveCurrent, deltaCurrent, sitePower, activePhases)

	if mode == api.ModePV && lp.enabled && targetCurrent < minCurrent {
		projectedSitePower := sitePower
		if !lp.phaseTimer.IsZero() {
			// calculate site power after a phase switch from activePhases phases -> 1 phase
			// notes: activePhases can be 1, 2 or 3 and phaseTimer can only be active if lp current is already at minCurrent
			projectedSitePower -= Voltage * minCurrent * float64(activePhases-1)
		}
		// kick off disable sequence
		if projectedSitePower >= lp.Disable.Threshold {
			lp.log.DEBUG.Printf("projected site power %.0fW >= %.0fW disable threshold", projectedSitePower, lp.Disable.Threshold)

			if lp.pvTimer.IsZero() {
				lp.log.DEBUG.Printf("pv disable timer start: %v", lp.Disable.Delay)
				lp.pvTimer = lp.clock.Now()
			}

			lp.publishTimer(pvTimer, lp.Disable.Delay, pvDisable)

			elapsed := lp.clock.Since(lp.pvTimer)
			if elapsed >= lp.Disable.Delay {
				lp.log.DEBUG.Println("pv disable timer elapsed")
				return 0
			}

			// suppress duplicate log message after timer started
			if elapsed > time.Second {
				lp.log.DEBUG.Printf("pv disable timer remaining: %v", (lp.Disable.Delay - elapsed).Round(time.Second))
			}
		} else {
			// reset timer
			lp.resetPVTimer("disable")
		}

		// lp.log.DEBUG.Println("pv disable timer: keep enabled")
		return minCurrent
	}

	if mode == api.ModePV && !lp.enabled {
		// kick off enable sequence
		if (lp.Enable.Threshold == 0 && targetCurrent >= minCurrent) ||
			(lp.Enable.Threshold != 0 && sitePower <= lp.Enable.Threshold) {
			lp.log.DEBUG.Printf("site power %.0fW <= %.0fW enable threshold", sitePower, lp.Enable.Threshold)

			if lp.pvTimer.IsZero() {
				lp.log.DEBUG.Printf("pv enable timer start: %v", lp.Enable.Delay)
				lp.pvTimer = lp.clock.Now()
			}

			lp.publishTimer(pvTimer, lp.Enable.Delay, pvEnable)

			elapsed := lp.clock.Since(lp.pvTimer)
			if elapsed >= lp.Enable.Delay {
				lp.log.DEBUG.Println("pv enable timer elapsed")
				return minCurrent
			}

			// suppress duplicate log message after timer started
			if elapsed > time.Second {
				lp.log.DEBUG.Printf("pv enable timer remaining: %v", (lp.Enable.Delay - elapsed).Round(time.Second))
			}
		} else {
			// reset timer
			lp.resetPVTimer("enable")
		}

		// lp.log.DEBUG.Println("pv enable timer: keep disabled")
		return 0
	}

	// reset timer to disabled state
	lp.resetPVTimer()

	// cap at maximum current
	targetCurrent = min(targetCurrent, maxCurrent)

	return targetCurrent
}

// UpdateChargePowerAndCurrents updates charge meter power and currents for load management
func (lp *Loadpoint) UpdateChargePowerAndCurrents() {
	bo := backoff.NewExponentialBackOff()
	bo.MaxElapsedTime = time.Second

	if power, err := backoff.RetryWithData(lp.chargeMeter.CurrentPower, bo); err == nil {
		lp.Lock()
		lp.chargePower = power // update value if no error
		lp.Unlock()

		lp.log.DEBUG.Printf("charge power: %.0fW", power)
		lp.publish(keys.ChargePower, power)

		// https://github.com/evcc-io/evcc/issues/2153
		// https://github.com/evcc-io/evcc/issues/6986
		// https://github.com/evcc-io/evcc/issues/13378
		if power < -100 && lp.shouldBeConsistent() {
			lp.log.WARN.Printf("charge power must not be negative: %.0f", power)
		}
	} else {
		lp.log.ERROR.Printf("charge power: %v", err)
	}

	// update charge currents
	lp.chargeCurrents = nil

	phaseMeter, ok := lp.chargeMeter.(api.PhaseCurrents)
	if !ok {
		return // don't guess
	}

	if err := backoff.Retry(func() error {
		i1, i2, i3, err := phaseMeter.Currents()
		if err != nil {
			return err
		}

		lp.chargeCurrents = []float64{i1, i2, i3}
		lp.log.DEBUG.Printf("charge currents: %.3gA", lp.chargeCurrents)
		lp.publish(keys.ChargeCurrents, lp.chargeCurrents)

		return nil
	}, bo); err != nil {
		lp.log.ERROR.Printf("charge currents: %v", err)
	}
}

// phasesFromChargeCurrents uses PhaseCurrents interface to count phases with current >=1A
func (lp *Loadpoint) phasesFromChargeCurrents() {
	if lp.chargeCurrents == nil {
		return
	}

	if lp.charging() && lp.phaseSwitchCompleted() {
		var phases int
		for _, i := range lp.chargeCurrents {
			if i > minActiveCurrent {
				phases++
			}
		}

		if phases >= 1 {
			lp.Lock()
			lp.measuredPhases = phases
			lp.Unlock()

			lp.log.DEBUG.Printf("detected active phases: %dp", phases)
			lp.publish(keys.PhasesActive, phases)
		}
	}
}

// updateChargeVoltages uses PhaseVoltages interface to count phases with nominal grid voltage
func (lp *Loadpoint) updateChargeVoltages() {
	if lp.hasPhaseSwitching() {
		return // we don't need the voltages
	}

	phaseMeter, ok := lp.chargeMeter.(api.PhaseVoltages)
	if !ok {
		return // don't guess
	}

	u1, u2, u3, err := phaseMeter.Voltages()
	if err != nil {
		lp.log.ERROR.Printf("charge meter: %v", err)
		return
	}

	chargeVoltages := []float64{u1, u2, u3}
	lp.log.DEBUG.Printf("charge voltages: %.3gV", chargeVoltages)
	lp.publish(keys.ChargeVoltages, chargeVoltages)

	// Quine-McCluskey for (¬L1∧L2∧¬L3) ∨ (L1∧L2∧¬L3) ∨ (¬L1∧¬L2∧L3) ∨ (L1∧¬L2∧L3) ∨ (¬L1∧L2∧L3) -> ¬L1 ∧ L3 ∨ L2 ∧ ¬L3 ∨ ¬L2 ∧ L3
	if !(u1 >= minActiveVoltage) && (u3 >= minActiveVoltage) || (u2 >= minActiveVoltage) && !(u3 >= minActiveVoltage) || !(u2 >= minActiveVoltage) && (u3 >= minActiveVoltage) {
		lp.log.WARN.Printf("invalid phase wiring between charge meter and charger")
	}

	var phases int
	if (u1 >= minActiveVoltage) || (u2 >= minActiveVoltage) || (u3 >= minActiveVoltage) {
		phases = 3
	}
	if (u1 >= minActiveVoltage) && (u2 < minActiveVoltage) && (u3 < minActiveVoltage) {
		phases = 1
	}

	if phases >= 1 {
		lp.log.DEBUG.Printf("detected connected phases: %dp", phases)
		lp.setPhases(phases)
	}
}

// publish charged energy and duration
func (lp *Loadpoint) publishChargeProgress() {
	if f, err := lp.chargeRater.ChargedEnergy(); err == nil {
		// workaround for Go-E resetting during disconnect, see
		// https://github.com/evcc-io/evcc/issues/5092
		if f > lp.chargedAtStartup {
			{ // TODO remove
				lp.log.DEBUG.Printf("!! session: chargeRater.chargedEnergy=%.1f - chargedAtStartup=%.1f", f, lp.chargedAtStartup)
			}
			added, addedGreen := lp.sessionEnergy.Update(f - lp.chargedAtStartup)
			if telemetry.Enabled() && added > 0 {
				telemetry.UpdateEnergy(added, addedGreen)
			}
		}
	} else {
		lp.log.ERROR.Printf("charge rater: %v", err)
	}

	if d, err := lp.chargeTimer.ChargeDuration(); err == nil {
		lp.chargeDuration = d.Round(time.Second)
	} else {
		lp.log.ERROR.Printf("charge timer: %v", err)
	}

	// TODO check if "session" prefix required?
	lp.sessionEnergy.Publish("session", lp)

	// TODO deprecated: use sessionEnergy instead
	lp.publish(keys.ChargedEnergy, lp.getChargedEnergy())
	lp.publish(keys.ChargeDuration, lp.chargeDuration)
	if _, ok := lp.chargeMeter.(api.MeterEnergy); ok {
		lp.publish(keys.ChargeTotalImport, lp.chargeMeterTotal())
	}
}

// publish state of charge, remaining charge duration and range
func (lp *Loadpoint) publishSocAndRange() {
	soc, err := lp.chargerSoc()

	// guard for socEstimator removed by api
	if lp.socEstimator == nil || (!lp.vehicleHasSoc() && err != nil) {
		// This is a workaround for heaters. Without vehicle, the soc estimator is not initialized.
		// We need to check if the charger can provide soc and use it if available.
		if err == nil {
			lp.vehicleSoc = soc
			lp.publish(keys.VehicleSoc, lp.vehicleSoc)
		}

		return
	}

	if err == nil || lp.chargerHasFeature(api.IntegratedDevice) || lp.vehicleSocPollAllowed() {
		lp.socUpdated = lp.clock.Now()

		f, err := lp.socEstimator.Soc(lp.getChargedEnergy())
		if err != nil {
			if loadpoint.AcceptableError(err) {
				lp.socUpdated = time.Time{}
			} else {
				lp.log.ERROR.Printf("vehicle soc: %v", err)
			}

			return
		}

		lp.vehicleSoc = f
		lp.log.DEBUG.Printf("vehicle soc: %.0f%%", lp.vehicleSoc)
		lp.publish(keys.VehicleSoc, lp.vehicleSoc)

		// vehicle target soc
		// TODO take vehicle api limits into account
		apiLimitSoc := 100
		if vs, ok := lp.GetVehicle().(api.SocLimiter); ok {
			if limit, err := vs.GetLimitSoc(); err == nil {
				apiLimitSoc = int(limit)
				lp.log.DEBUG.Printf("vehicle soc limit: %d%%", limit)
				// https://github.com/evcc-io/evcc/issues/13349
				lp.publish(keys.VehicleLimitSoc, float64(limit))
			} else if !errors.Is(err, api.ErrNotAvailable) {
				lp.log.ERROR.Printf("vehicle soc limit: %v", err)
			}
		}

		// use minimum of vehicle and loadpoint
		limitSoc := min(apiLimitSoc, lp.effectiveLimitSoc())

		var d time.Duration
		if lp.charging() {
			d = lp.socEstimator.RemainingChargeDuration(limitSoc, lp.chargePower)
		}
		lp.SetRemainingDuration(d)

		lp.SetRemainingEnergy(1e3 * lp.socEstimator.RemainingChargeEnergy(limitSoc))

		// range
		if vs, ok := lp.GetVehicle().(api.VehicleRange); ok {
			if rng, err := vs.Range(); err == nil {
				lp.log.DEBUG.Printf("vehicle range: %dkm", rng)
				lp.publish(keys.VehicleRange, rng)
			} else {
				lp.log.ERROR.Printf("vehicle range: %v", err)
			}
		}

		// trigger message after variables are updated
		lp.bus.Publish(evVehicleSoc, f)
	}
}

// addTask adds a single task to the queue
func (lp *Loadpoint) addTask(task func()) {
	// test guard
	if lp.tasks != nil {
		// don't add twice
		if t, ok := lp.tasks.First(); ok &&
			reflect.ValueOf(t).Pointer() == reflect.ValueOf(task).Pointer() {
			return
		}
		lp.tasks.Enqueue(task)
	}
}

// processTasks executes a single task from the queue
func (lp *Loadpoint) processTasks() {
	// test guard
	if lp.tasks != nil {
		if task, ok := lp.tasks.Dequeue(); ok {
			task()
		}
	}
}

// startWakeUpTimer starts wakeUpTimer
func (lp *Loadpoint) startWakeUpTimer() {
	lp.log.DEBUG.Printf("wake-up timer: start")
	lp.wakeUpTimer.Start()
}

// stopWakeUpTimer stops wakeUpTimer
func (lp *Loadpoint) stopWakeUpTimer() {
	lp.log.DEBUG.Printf("wake-up timer: stop")
	lp.wakeUpTimer.Stop()
}

func (lp *Loadpoint) shouldBeConsistent() bool {
	return lp.chargerUpdateCompleted() && lp.phaseSwitchCompleted()
}

// chargerUpdateCompleted returns true if enable command should be already processed by the charger (so we can try to sync charger and loadpoint)
func (lp *Loadpoint) chargerUpdateCompleted() bool {
	return time.Since(lp.chargerSwitched) > chargerSwitchDuration
}

// phaseSwitchCompleted returns true if phase switch command should be already processed by the charger (so we can try to sync charger and loadpoint and are able to measure currents)
func (lp *Loadpoint) phaseSwitchCompleted() bool {
	return time.Since(lp.phasesSwitched) > phaseSwitchDuration
}

// Update is the main control function. It reevaluates meters and charger state
func (lp *Loadpoint) Update(sitePower float64, smartCostActive bool, smartCostNextStart time.Time, batteryBuffered, batteryStart bool, greenShare float64, effPrice, effCo2 *float64) {
	lp.publish(keys.SmartCostActive, smartCostActive)
	lp.publish(keys.SmartCostNextStart, smartCostNextStart)
	lp.processTasks()

	// read and publish meters first- charge power and currents have already been updated by the site
	lp.updateChargeVoltages()
	lp.phasesFromChargeCurrents()

	lp.sessionEnergy.SetEnvironment(greenShare, effPrice, effCo2)

	// update ChargeRater here to make sure initial meter update is caught
	lp.bus.Publish(evChargeCurrent, lp.chargeCurrent)
	lp.bus.Publish(evChargePower, lp.chargePower)

	// update progress and soc before status is updated
	lp.publishChargeProgress()
	lp.PublishEffectiveValues()

	// read and publish status
	welcomeCharge, err := lp.updateChargerStatus()
	if err != nil {
		lp.log.ERROR.Println(err)
		return
	}

	lp.publish(keys.VehicleWelcomeActive, welcomeCharge)
	lp.publish(keys.Connected, lp.connected())
	lp.publish(keys.Charging, lp.charging())

	// identify connected vehicle
	if lp.connected() && !lp.chargerHasFeature(api.IntegratedDevice) {
		// read identity and run associated action
		lp.identifyVehicle()

		// find vehicle by status for a couple of minutes after connecting
		if lp.vehicleUnidentified() {
			lp.identifyVehicleByStatus()
		}
	}

	// publish soc after updating charger status to make sure
	// initial update of connected state matches charger status
	lp.publishSocAndRange()

	// sync settings with charger
	if err := lp.syncCharger(); err != nil {
		lp.log.ERROR.Println(err)
		return
	}

	// track if remote disabled is actually active
	remoteDisabled := loadpoint.RemoteEnable

	mode := lp.GetMode()
	lp.publish(keys.Mode, mode)

	// update and publish plan without being short-circuited by modes etc.
	plannerActive := lp.plannerActive()

	// execute loading strategy
	switch {
	case !lp.connected():
		// always disable charger if not connected
		// https://github.com/evcc-io/evcc/issues/105
		err = lp.setLimit(0)

	case lp.scalePhasesRequired():
		err = lp.scalePhases(lp.configuredPhases)

	case lp.remoteControlled(loadpoint.RemoteHardDisable):
		remoteDisabled = loadpoint.RemoteHardDisable
		fallthrough

	case mode == api.ModeOff:
		var current float64
		if welcomeCharge {
			current = lp.effectiveMinCurrent()
		}
		err = lp.setLimit(current)

	// minimum or target charging
	case lp.minSocNotReached() || plannerActive:
		err = lp.fastCharging()
		lp.resetPhaseTimer()
		lp.elapsePVTimer() // let PV mode disable immediately afterwards

	case lp.limitEnergyReached():
		lp.log.DEBUG.Printf("limitEnergy reached: %.0fkWh > %0.1fkWh", lp.getChargedEnergy()/1e3, lp.limitEnergy)
		err = lp.disableUnlessClimater()

	case lp.limitSocReached():
		lp.log.DEBUG.Printf("limitSoc reached: %.1f%% > %d%%", lp.vehicleSoc, lp.effectiveLimitSoc())
		err = lp.disableUnlessClimater()

	// immediate charging- must be placed after limits are evaluated
	case mode == api.ModeNow:
		err = lp.fastCharging()

	case mode == api.ModeMinPV || mode == api.ModePV:
		// cheap tariff
		if smartCostActive && lp.EffectivePlanTime().IsZero() {
			err = lp.fastCharging()
			lp.resetPhaseTimer()
			lp.elapsePVTimer() // let PV mode disable immediately afterwards
			break
		}

		targetCurrent := lp.pvMaxCurrent(mode, sitePower, batteryBuffered, batteryStart)

		if targetCurrent == 0 && lp.vehicleClimateActive() {
			targetCurrent = lp.effectiveMinCurrent()
		}

		if targetCurrent == 0 && welcomeCharge {
			targetCurrent = lp.effectiveMinCurrent()
			lp.resetPVTimer()
		}

		// Sunny Home Manager
		if lp.remoteControlled(loadpoint.RemoteSoftDisable) {
			remoteDisabled = loadpoint.RemoteSoftDisable
			targetCurrent = 0
		}

		err = lp.setLimit(targetCurrent)
	}

	// Wake-up checks
	if lp.enabled && lp.status == api.StatusB &&
		// TODO take vehicle api limits into account
		int(lp.vehicleSoc) < lp.effectiveLimitSoc() && lp.wakeUpTimer.Expired() {
		lp.wakeUpVehicle()
	}

	// effective disabled status
	if remoteDisabled != loadpoint.RemoteEnable {
		lp.publish(keys.RemoteDisabled, remoteDisabled)
	}

	// log any error
	if err != nil {
		lp.log.ERROR.Println(err)
	}
}<|MERGE_RESOLUTION|>--- conflicted
+++ resolved
@@ -5,11 +5,8 @@
 	"fmt"
 	"math"
 	"reflect"
-<<<<<<< HEAD
-=======
 	"slices"
 	"strings"
->>>>>>> a82472c5
 	"sync"
 	"testing"
 	"time"
