--- conflicted
+++ resolved
@@ -78,20 +78,12 @@
 	MaxGridSupplyWhileBatteryCharging float64 `mapstructure:"maxGridSupplyWhileBatteryCharging"` // ignore battery charging if AC consumption is above this value
 
 	// meters
-<<<<<<< HEAD
 	circuit       api.Circuit          // Circuit
 	gridMeter     api.Meter            // Grid usage meter
 	pvMeters      map[string]api.Meter // PV generation meters
 	batteryMeters map[string]api.Meter // Battery charging meters
+  extMeters     map[string]api.Meter // External meters - for monitoring only
 	auxMeters     map[string]api.Meter // Auxiliary meters
-=======
-	circuit       api.Circuit // Circuit
-	gridMeter     api.Meter   // Grid usage meter
-	pvMeters      []api.Meter // PV generation meters
-	batteryMeters []api.Meter // Battery charging meters
-	extMeters     []api.Meter // External meters - for monitoring only
-	auxMeters     []api.Meter // Auxiliary meters
->>>>>>> db560b63
 
 	// battery settings
 	prioritySoc             float64  // prefer battery up to this Soc
@@ -221,13 +213,13 @@
 		site.log.WARN.Println("battery configured but residualPower is missing or <= 0 (add residualPower: 100 to site), see https://docs.evcc.io/en/docs/reference/configuration/site#residualpower")
 	}
 
-	// Meters used only for monitoring
+	// ext meters
 	for _, ref := range site.Meters.ExtMetersRef {
 		dev, err := config.Meters().ByName(ref)
 		if err != nil {
 			return err
 		}
-		site.extMeters = append(site.extMeters, dev.Instance())
+		site.extMeters[ref] = dev.Instance()
 	}
 
 	// auxiliary meters
