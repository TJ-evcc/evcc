--- conflicted
+++ resolved
@@ -869,12 +869,7 @@
 		sum float64
 	)
 
-<<<<<<< HEAD
-	// update all loadpoints charge power
-	var totalChargePower float64
-=======
 	wg.Add(len(site.loadpoints))
->>>>>>> 47c73a7f
 	for _, lp := range site.loadpoints {
 		go func() {
 			power := lp.UpdateChargePowerAndCurrents()
