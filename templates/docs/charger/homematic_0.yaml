--- conflicted
+++ resolved
@@ -21,10 +21,7 @@
       password: # Passwort des Benutzerkontos (bei führenden Nullen bitte in einfache Hochkommata setzen) (Optional)
       meterchannel: 6 # Kanalnummer des Messwertkanals, wie im CCU Webfrontend angezeigt.
       switchchannel: 3 # Kanalnummer der schaltbaren Steckdose, wie im CCU Webfrontend angezeigt.
-<<<<<<< HEAD
+      cache: 1s # Bei Problemen mit dem Duty Cycle setze den Cache auf bspw 30s. (Optional)
       icon: generic # Icon in der Benutzeroberfläche (Optional)
-=======
-      cache: 1s # Bei Problemen mit dem Duty Cycle setze den Cache auf bspw 30s. (Optional)
->>>>>>> bf4e5f1f
       standbypower: 15 # Leistung oberhalb des angegebenen Wertes wird als Ladeleistung gewertet (Optional)
       integrateddevice: # Optional