template: ocpp-elvi
covers: ["elvi"]
products:
  - brand: EVBox
    description:
      generic: Elvi
<<<<<<< HEAD
=======
requirements:
  evcc: ["sponsorship", "skiptest"]
>>>>>>> f0d851a1
params:
  - preset: ocpp
  - name: meter
    type: bool
    default: true
  - name: meterinterval
    deprecated: true
render: |
  {{ include "ocpp" . }}
  {{- if eq .meter "false" }}
  metervalues: Current.Offered
  {{- end }}<|MERGE_RESOLUTION|>--- conflicted
+++ resolved
@@ -4,11 +4,8 @@
   - brand: EVBox
     description:
       generic: Elvi
-<<<<<<< HEAD
-=======
 requirements:
   evcc: ["sponsorship", "skiptest"]
->>>>>>> f0d851a1
 params:
   - preset: ocpp
   - name: meter
