--- conflicted
+++ resolved
@@ -183,12 +183,9 @@
 			"smartCost":        {"POST", "/smartcostlimit/{value:-?[0-9.]+}", floatPtrHandler(pass(lp.SetSmartCostLimit), lp.GetSmartCostLimit)},
 			"smartCostDelete":  {"DELETE", "/smartcostlimit", floatPtrHandler(pass(lp.SetSmartCostLimit), lp.GetSmartCostLimit)},
 			"priority":         {"POST", "/priority/{value:[0-9]+}", intHandler(pass(lp.SetPriority), lp.GetPriority)},
-<<<<<<< HEAD
 			"solarshare":       {"POST", "/solarshare/{value:-?[0-9.]+}", floatPtrHandler(pass(lp.SetSolarShare), lp.GetSolarShare)},
 			"solarshareDelete": {"DELETE", "/solarshare", floatPtrHandler(pass(lp.SetSolarShare), lp.GetSolarShare)},
-=======
 			"batteryBoost":     {"POST", "/batteryboost/{value:[01truefalse]}", boolHandler(lp.SetBatteryBoost, lp.GetBatteryBoost)},
->>>>>>> 16c467a6
 		}
 
 		for _, r := range routes {
