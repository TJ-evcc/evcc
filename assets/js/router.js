--- conflicted
+++ resolved
@@ -13,28 +13,32 @@
   });
 }
 
+async function ensureAuth() {
+  await updateAuthStatus();
+  if (!isLoggedIn()) {
+    openLoginModal();
+    return false;
+  }
+  return true;
+}
+
 export default function setupRouter(i18n) {
   const router = createRouter({
     history: createWebHashHistory(),
     routes: [
       { path: "/", component: Main, props: true },
-<<<<<<< HEAD
-      { path: "/config", component: () => import("./views/Config.vue"), props: true },
-      { path: "/config/editor", component: () => import("./views/ConfigEditor.vue"), props: true },
-=======
       {
         path: "/config",
         component: () => import("./views/Config.vue"),
-        beforeEnter: async () => {
-          await updateAuthStatus();
-          if (!isLoggedIn()) {
-            openLoginModal();
-            return false;
-          }
-        },
+        beforeEnter: ensureAuth,
         props: true,
       },
->>>>>>> c00a5b14
+      {
+        path: "/config/editor",
+        component: () => import("./views/ConfigEditor.vue"),
+        beforeEnter: ensureAuth,
+        props: true,
+      },
       {
         path: "/sessions",
         component: () => import("./views/ChargingSessions.vue"),
