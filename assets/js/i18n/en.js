--- conflicted
+++ resolved
@@ -37,11 +37,6 @@
       modalExplainationFeedIn: "feed-in rate {feedInPrice}",
       modalServerStart: "since server start {since}.",
       modalNoData: "nothing charged yet",
-<<<<<<< HEAD
-      experimentalLabel: "Experimental",
-      experimentalText: "Implausible values? Questions about this view? Feel free to join our ",
-=======
->>>>>>> 76358b3e
     },
     sponsor: {
       thanks: "Thanks for your support, {sponsor}! It helps us with the further development.",
@@ -96,12 +91,8 @@
       fallbackName: "Vehicle",
       vehicleSoC: "SoC",
       targetSoC: "Limit",
-<<<<<<< HEAD
-      noVehicle: "No Vehicle",
-=======
       none: "No vehicle",
       unknown: "Guest vehicle",
->>>>>>> 76358b3e
     },
     vehicleSoC: {
       disconnected: "disconnected",
@@ -113,20 +104,12 @@
       minCharge: "minimum charging to {soc}%.",
       waitForVehicle: "Ready. Waiting for vehicle.",
       charging: "Charging.",
-<<<<<<< HEAD
-      targetChargePlanned: "Target charge planned. Starting {start}.",
-=======
       targetChargePlanned: "Target charge planned. Starting {time}.",
->>>>>>> 76358b3e
       targetChargeWaitForVehicle: "Target charge ready. Wait for vehicle.",
       targetChargeActive: "Target charge active.",
       connected: "Connected.",
       pvDisable: "Not enough surplus. Pausing in {remaining}.",
-<<<<<<< HEAD
-      pvEnable: "Surplus available. Starging in {remaining}.",
-=======
       pvEnable: "Surplus available. Starting in {remaining}.",
->>>>>>> 76358b3e
       scale1p: "Reduce to single phase in {remaining}.",
       scale3p: "Increase to three phase in {remaining}.",
       disconnected: "Disconnected.",
@@ -155,15 +138,12 @@
       `,
     },
   },
-<<<<<<< HEAD
   config: {
-    errors: {
+    error: {
       loadingFailed: "Unable to load data.",
     },
-=======
   offline: {
     message: "No connection to server.",
     reload: "Reload?",
->>>>>>> 76358b3e
   },
 };