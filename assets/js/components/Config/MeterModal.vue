<template>
<<<<<<< HEAD
	<GenericModal
		id="meterModal"
		:title="modalTitle"
		data-testid="meter-modal"
		:fade="fade"
		@open="open"
		@close="close"
	>
		<div v-if="!meterType">
			<NewDeviceButton
				title="Add solar meter"
				class="mb-4 addButton"
				@click="selectType('pv')"
			/>
			<NewDeviceButton
				title="Add battery meter"
				class="addButton"
				@click="selectType('battery')"
			/>
		</div>
		<form v-else ref="form" class="container mx-0 px-0">
			<FormRow id="meterTemplate" :label="$t('config.meter.template')">
				<select
					id="meterTemplate"
					v-model="templateName"
					@change="templateChanged"
					:disabled="!isNew"
					class="form-select w-100"
				>
					<option
						v-for="option in genericOptions"
						:key="option.name"
						:value="option.template"
					>
						{{ option.name }}
					</option>
					<option v-if="genericOptions.length" disabled>──────────</option>
					<option
						v-for="option in templateOptions"
						:key="option.name"
						:value="option.template"
					>
						{{ option.name }}
					</option>
				</select>
			</FormRow>
			<p v-if="loadingTemplate">Loading ...</p>
			<Modbus
				v-if="modbus"
				v-model:modbus="values.modbus"
				v-model:id="values.id"
				v-model:host="values.host"
				v-model:port="values.port"
				v-model:device="values.device"
				v-model:baudrate="values.baudrate"
				v-model:comset="values.comset"
				:defaultId="modbus.ID"
				:defaultComset="modbus.Comset"
				:defaultBaudrate="modbus.Baudrate"
				:defaultPort="modbus.Port"
				:capabilities="modbusCapabilities"
			/>
			<PropertyEntry
				v-for="param in normalParams"
				:key="param.Name"
				:id="`meterParam${param.Name}`"
				v-bind="param"
				v-model="values[param.Name]"
			/>
=======
	<Teleport to="body">
		<div
			id="meterModal"
			ref="modal"
			class="modal fade text-dark"
			data-bs-backdrop="true"
			tabindex="-1"
			role="dialog"
			aria-hidden="true"
			data-testid="meter-modal"
		>
			<div class="modal-dialog modal-dialog-centered" role="document">
				<div class="modal-content">
					<div class="modal-header">
						<h5 class="modal-title">
							{{ modalTitle }}
						</h5>
						<button
							type="button"
							class="btn-close"
							data-bs-dismiss="modal"
							aria-label="Close"
						></button>
					</div>
					<div class="modal-body">
						<div v-if="!meterType">
							<AddDeviceButton
								title="Add solar meter"
								class="mb-4 addButton"
								@click="selectType('pv')"
							/>
							<AddDeviceButton
								title="Add battery meter"
								class="addButton"
								@click="selectType('battery')"
							/>
						</div>
						<form v-else ref="form" class="container mx-0 px-0">
							<FormRow id="meterTemplate" :label="$t('config.meter.template')">
								<select
									id="meterTemplate"
									v-model="templateName"
									@change="templateChanged"
									:disabled="!isNew"
									class="form-select w-100"
								>
									<option
										v-for="option in genericOptions"
										:key="option.name"
										:value="option.template"
									>
										{{ option.name }}
									</option>
									<option v-if="genericOptions.length" disabled>
										──────────
									</option>
									<option
										v-for="option in templateOptions"
										:key="option.name"
										:value="option.template"
									>
										{{ option.name }}
									</option>
								</select>
							</FormRow>
							<p v-if="loadingTemplate">Loading ...</p>
							<Markdown v-if="description" :markdown="description" class="my-4" />
							<Modbus
								v-if="modbus"
								v-model:modbus="values.modbus"
								v-model:id="values.id"
								v-model:host="values.host"
								v-model:port="values.port"
								v-model:device="values.device"
								v-model:baudrate="values.baudrate"
								v-model:comset="values.comset"
								:defaultId="modbus.ID"
								:defaultComset="modbus.Comset"
								:defaultBaudrate="modbus.Baudrate"
								:defaultPort="modbus.Port"
								:capabilities="modbusCapabilities"
							/>
							<PropertyEntry
								v-for="param in normalParams"
								:key="param.Name"
								:id="`meterParam${param.Name}`"
								v-bind="param"
								v-model="values[param.Name]"
							/>
>>>>>>> 89fb334b

			<PropertyCollapsible>
				<template v-if="advancedParams.length" #advanced>
					<PropertyEntry
						v-for="param in advancedParams"
						:key="param.Name"
						:id="`meterParam${param.Name}`"
						v-bind="param"
						v-model="values[param.Name]"
					/>
				</template>
			</PropertyCollapsible>

			<TestResult
				v-if="templateName"
				:success="testSuccess"
				:failed="testFailed"
				:unknown="testUnknown"
				:running="testRunning"
				:result="testResult"
				:error="testError"
				@test="testManually"
			/>

			<div v-if="templateName" class="my-4 d-flex justify-content-between">
				<button
					v-if="isDeletable"
					type="button"
					class="btn btn-link text-danger"
					@click.prevent="remove"
				>
					{{ $t("config.general.delete") }}
				</button>
				<button
					v-else
					type="button"
					class="btn btn-link text-muted"
					data-bs-dismiss="modal"
				>
					{{ $t("config.general.cancel") }}
				</button>
				<button
					type="submit"
					class="btn btn-primary"
					:disabled="testRunning || saving"
					@click.prevent="isNew ? create() : update()"
				>
					<span
						v-if="saving"
						class="spinner-border spinner-border-sm"
						role="status"
						aria-hidden="true"
					></span>
					{{
						testUnknown ? $t("config.general.validateSave") : $t("config.general.save")
					}}
				</button>
			</div>
		</form>
	</GenericModal>
</template>

<script>
import FormRow from "./FormRow.vue";
import PropertyEntry from "./PropertyEntry.vue";
import PropertyCollapsible from "./PropertyCollapsible.vue";
import TestResult from "./TestResult.vue";
import api from "../../api";
import test from "./mixins/test";
import NewDeviceButton from "./NewDeviceButton.vue";
import Modbus from "./Modbus.vue";
<<<<<<< HEAD
import GenericModal from "../GenericModal.vue";
=======
import Markdown from "./Markdown.vue";
>>>>>>> 89fb334b

const initialValues = { type: "template" };

function sleep(ms) {
	return new Promise((resolve) => setTimeout(resolve, ms));
}

const CUSTOM_FIELDS = ["usage", "modbus"];

export default {
	name: "MeterModal",
	components: {
		FormRow,
		PropertyEntry,
		GenericModal,
		Modbus,
		TestResult,
		NewDeviceButton,
		PropertyCollapsible,
		Markdown,
	},
	mixins: [test],
	props: {
		id: Number,
		name: String,
		type: String,
		fade: String,
	},
	emits: ["added", "updated", "removed", "close"],
	data() {
		return {
			isModalVisible: false,
			templates: [],
			products: [],
			templateName: null,
			template: null,
			saving: false,
			selectedType: null,
			loadingTemplate: false,
			values: { ...initialValues },
		};
	},
	computed: {
		modalTitle() {
			if (this.isNew) {
				if (this.meterType) {
					return this.$t(`config.${this.meterType}.titleAdd`);
				} else {
					return this.$t("config.meter.titleChoice");
				}
			}
			return this.$t(`config.${this.meterType}.titleEdit`);
		},
		meterType() {
			return this.type || this.selectedType;
		},
		templateOptions() {
			return this.products.filter((p) => p.group !== "generic");
		},
		genericOptions() {
			return this.products.filter((p) => p.group === "generic");
		},
		templateParams() {
			return (this.template?.Params || [])
				.filter((p) => !CUSTOM_FIELDS.includes(p.Name))
				.map((p) => {
					if (this.meterType === "battery" && p.Name === "capacity") {
						p.Advanced = false;
					}
					return p;
				});
		},
		normalParams() {
			return this.templateParams.filter((p) => !p.Advanced);
		},
		advancedParams() {
			return this.templateParams.filter((p) => p.Advanced);
		},
		modbus() {
			const params = this.template?.Params || [];
			return params.find((p) => p.Name === "modbus");
		},
		modbusCapabilities() {
			return this.modbus?.Choice || [];
		},
		modbusDefaults() {
			const { ID, Comset, Baudrate, Port } = this.modbus || {};
			return {
				id: ID,
				comset: Comset,
				baudrate: Baudrate,
				port: Port,
			};
		},
		description() {
			return this.template?.Requirements?.Description;
		},
		apiData() {
			return {
				template: this.templateName,
				...this.modbusDefaults,
				...this.values,
				usage: this.meterType,
			};
		},
		isNew() {
			return this.id === undefined;
		},
		isDeletable() {
			return !this.isNew;
		},
	},
	watch: {
		isModalVisible(visible) {
			if (visible) {
				this.templateName = null;
				this.selectedType = null;
				this.reset();
				this.loadProducts();
				if (this.id !== undefined) {
					this.loadConfiguration();
				}
			}
		},
		meterType() {
			this.loadProducts();
		},
		templateName() {
			this.loadTemplate();
		},
		values: {
			handler() {
				this.resetTest();
			},
			deep: true,
		},
	},
	methods: {
		reset() {
			this.values = { ...initialValues };
			this.resetTest();
		},
		async loadConfiguration() {
			try {
				const meter = (await api.get(`config/devices/meter/${this.id}`)).data.result;
				this.values = meter.config;
				this.applyDefaultsFromTemplate();
				this.templateName = this.values.template;
			} catch (e) {
				console.error(e);
			}
		},
		async loadProducts() {
			if (!this.isModalVisible || !this.meterType) {
				return;
			}
			try {
				const opts = {
					params: {
						usage: this.meterType,
					},
				};
				this.products = (await api.get("config/products/meter", opts)).data.result;
			} catch (e) {
				console.error(e);
			}
		},
		async loadTemplate() {
			this.template = null;
			this.loadingTemplate = true;
			try {
				const opts = {
					params: {
						lang: this.$i18n?.locale,
						name: this.templateName,
					},
				};
				const result = await api.get("config/templates/meter", opts);
				this.template = result.data.result;
				this.applyDefaultsFromTemplate();
			} catch (e) {
				console.error(e);
			}
			this.loadingTemplate = false;
		},
		applyDefaultsFromTemplate() {
			const params = this.template?.Params || [];
			params
				.filter((p) => p.Default && !this.values[p.Name])
				.forEach((p) => {
					this.values[p.Name] = p.Default;
				});
		},
		async create() {
			if (this.testUnknown) {
				const success = await this.test(this.testMeter);
				if (!success) return;
				await sleep(100);
			}
			this.saving = true;
			try {
				const response = await api.post("config/devices/meter", this.apiData);
				const { name } = response.data.result;
				this.$emit("added", this.meterType, name);
				this.$emit("updated");
				this.close();
			} catch (e) {
				console.error(e);
				alert("create failed");
			}
			this.saving = false;
		},
		async testManually() {
			await this.test(this.testMeter);
		},
		async testMeter() {
			let url = "config/test/meter";
			if (!this.isNew) {
				url += `/merge/${this.id}`;
			}
			return await api.post(url, this.apiData);
		},
		async update() {
			if (this.testUnknown) {
				const success = await this.test(this.testMeter);
				if (!success) return;
				await sleep(250);
			}
			this.saving = true;
			try {
				await api.put(`config/devices/meter/${this.id}`, this.apiData);
				this.$emit("updated");
				this.close();
			} catch (e) {
				console.error(e);
				alert("update failed");
			}
			this.saving = false;
		},
		async remove() {
			try {
				await api.delete(`config/devices/meter/${this.id}`);
				this.$emit("removed", this.meterType, this.name);
				this.$emit("updated");
				this.close();
			} catch (e) {
				console.error(e);
				alert("delete failed");
			}
		},
		open() {
			this.isModalVisible = true;
		},
		close() {
			this.$emit("close");
			this.isModalVisible = false;
		},
		selectType(type) {
			this.selectedType = type;
		},
		templateChanged() {
			this.reset();
		},
	},
};
</script>
<style scoped>
.container {
	margin-left: calc(var(--bs-gutter-x) * -0.5);
	margin-right: calc(var(--bs-gutter-x) * -0.5);
	padding-right: 0;
}
.addButton {
	min-height: auto;
}
</style><|MERGE_RESOLUTION|>--- conflicted
+++ resolved
@@ -1,5 +1,4 @@
 <template>
-<<<<<<< HEAD
 	<GenericModal
 		id="meterModal"
 		:title="modalTitle"
@@ -47,6 +46,7 @@
 				</select>
 			</FormRow>
 			<p v-if="loadingTemplate">Loading ...</p>
+			<Markdown v-if="description" :markdown="description" class="my-4" />
 			<Modbus
 				v-if="modbus"
 				v-model:modbus="values.modbus"
@@ -69,97 +69,6 @@
 				v-bind="param"
 				v-model="values[param.Name]"
 			/>
-=======
-	<Teleport to="body">
-		<div
-			id="meterModal"
-			ref="modal"
-			class="modal fade text-dark"
-			data-bs-backdrop="true"
-			tabindex="-1"
-			role="dialog"
-			aria-hidden="true"
-			data-testid="meter-modal"
-		>
-			<div class="modal-dialog modal-dialog-centered" role="document">
-				<div class="modal-content">
-					<div class="modal-header">
-						<h5 class="modal-title">
-							{{ modalTitle }}
-						</h5>
-						<button
-							type="button"
-							class="btn-close"
-							data-bs-dismiss="modal"
-							aria-label="Close"
-						></button>
-					</div>
-					<div class="modal-body">
-						<div v-if="!meterType">
-							<AddDeviceButton
-								title="Add solar meter"
-								class="mb-4 addButton"
-								@click="selectType('pv')"
-							/>
-							<AddDeviceButton
-								title="Add battery meter"
-								class="addButton"
-								@click="selectType('battery')"
-							/>
-						</div>
-						<form v-else ref="form" class="container mx-0 px-0">
-							<FormRow id="meterTemplate" :label="$t('config.meter.template')">
-								<select
-									id="meterTemplate"
-									v-model="templateName"
-									@change="templateChanged"
-									:disabled="!isNew"
-									class="form-select w-100"
-								>
-									<option
-										v-for="option in genericOptions"
-										:key="option.name"
-										:value="option.template"
-									>
-										{{ option.name }}
-									</option>
-									<option v-if="genericOptions.length" disabled>
-										──────────
-									</option>
-									<option
-										v-for="option in templateOptions"
-										:key="option.name"
-										:value="option.template"
-									>
-										{{ option.name }}
-									</option>
-								</select>
-							</FormRow>
-							<p v-if="loadingTemplate">Loading ...</p>
-							<Markdown v-if="description" :markdown="description" class="my-4" />
-							<Modbus
-								v-if="modbus"
-								v-model:modbus="values.modbus"
-								v-model:id="values.id"
-								v-model:host="values.host"
-								v-model:port="values.port"
-								v-model:device="values.device"
-								v-model:baudrate="values.baudrate"
-								v-model:comset="values.comset"
-								:defaultId="modbus.ID"
-								:defaultComset="modbus.Comset"
-								:defaultBaudrate="modbus.Baudrate"
-								:defaultPort="modbus.Port"
-								:capabilities="modbusCapabilities"
-							/>
-							<PropertyEntry
-								v-for="param in normalParams"
-								:key="param.Name"
-								:id="`meterParam${param.Name}`"
-								v-bind="param"
-								v-model="values[param.Name]"
-							/>
->>>>>>> 89fb334b
 
 			<PropertyCollapsible>
 				<template v-if="advancedParams.length" #advanced>
@@ -231,11 +140,8 @@
 import test from "./mixins/test";
 import NewDeviceButton from "./NewDeviceButton.vue";
 import Modbus from "./Modbus.vue";
-<<<<<<< HEAD
 import GenericModal from "../GenericModal.vue";
-=======
 import Markdown from "./Markdown.vue";
->>>>>>> 89fb334b
 
 const initialValues = { type: "template" };
 
